//
// ========================================================================
// Copyright (c) 1995-2021 Mort Bay Consulting Pty Ltd and others.
//
// This program and the accompanying materials are made available under the
// terms of the Eclipse Public License v. 2.0 which is available at
// https://www.eclipse.org/legal/epl-2.0, or the Apache License, Version 2.0
// which is available at https://www.apache.org/licenses/LICENSE-2.0.
//
// SPDX-License-Identifier: EPL-2.0 OR Apache-2.0
// ========================================================================
//

package org.eclipse.jetty.webapp;

import java.io.File;
import java.io.IOException;
import java.net.MalformedURLException;
import java.net.URL;
import java.net.URLClassLoader;
import java.security.PermissionCollection;
import java.util.ArrayList;
import java.util.Arrays;
import java.util.Collection;
import java.util.Collections;
import java.util.EventListener;
import java.util.HashMap;
import java.util.HashSet;
import java.util.List;
import java.util.Map;
import java.util.Set;

import jakarta.servlet.ServletContext;
import jakarta.servlet.ServletRegistration.Dynamic;
import jakarta.servlet.ServletSecurityElement;
import jakarta.servlet.http.HttpSessionActivationListener;
import jakarta.servlet.http.HttpSessionAttributeListener;
import jakarta.servlet.http.HttpSessionBindingListener;
import jakarta.servlet.http.HttpSessionIdListener;
import jakarta.servlet.http.HttpSessionListener;
import org.eclipse.jetty.http.MimeTypes;
import org.eclipse.jetty.security.ConstraintAware;
import org.eclipse.jetty.security.ConstraintMapping;
import org.eclipse.jetty.security.ConstraintSecurityHandler;
import org.eclipse.jetty.security.SecurityHandler;
import org.eclipse.jetty.server.ClassLoaderDump;
import org.eclipse.jetty.server.Connector;
import org.eclipse.jetty.server.HandlerContainer;
import org.eclipse.jetty.server.Server;
import org.eclipse.jetty.server.handler.AbstractHandler;
import org.eclipse.jetty.server.handler.ContextHandler;
import org.eclipse.jetty.server.handler.ErrorHandler;
import org.eclipse.jetty.server.handler.ManagedAttributeListener;
import org.eclipse.jetty.server.session.SessionHandler;
import org.eclipse.jetty.servlet.ErrorPageErrorHandler;
import org.eclipse.jetty.servlet.ServletContextHandler;
import org.eclipse.jetty.servlet.ServletHandler;
import org.eclipse.jetty.util.AttributesMap;
import org.eclipse.jetty.util.MultiException;
import org.eclipse.jetty.util.TopologicalSort;
import org.eclipse.jetty.util.URIUtil;
import org.eclipse.jetty.util.annotation.ManagedAttribute;
import org.eclipse.jetty.util.annotation.ManagedObject;
import org.eclipse.jetty.util.component.DumpableCollection;
import org.eclipse.jetty.util.resource.Resource;
import org.eclipse.jetty.util.resource.ResourceCollection;
import org.slf4j.Logger;
import org.slf4j.LoggerFactory;

/**
 * Web Application Context Handler.
 * <p>
 * The WebAppContext handler is an extension of ContextHandler that
 * coordinates the construction and configuration of nested handlers:
 * {@link org.eclipse.jetty.security.ConstraintSecurityHandler}, {@link org.eclipse.jetty.server.session.SessionHandler}
 * and {@link org.eclipse.jetty.servlet.ServletHandler}.
 * The handlers are configured by pluggable configuration classes, with
 * the default being  {@link org.eclipse.jetty.webapp.WebXmlConfiguration} and
 * {@link org.eclipse.jetty.webapp.JettyWebXmlConfiguration}.
 *
 *
 * <p>
 * The Start/Configuration of a WebAppContext is rather complex so as to allow
 * pluggable behaviour to be added in almost arbitrary ordering.  The
 * sequence of a WebappContext start is as follows:
 * <blockquote>
 * {@link #doStart()}:
 * <ul>
 * <li>{@link #preConfigure()}
 * <ul>
 * <li>Add all Server class inclusions from all known configurations {@link Configurations#getKnown()}</li>
 * <li>{@link #loadConfigurations()}, which uses either explicitly set Configurations or takes the server
 * default (which is all known {@link Configuration#isEnabledByDefault()} Configurations.</li>
 * <li>Sort the configurations using {@link TopologicalSort} in {@link Configurations#sort()}.</li>
 * <li>Add all Server class exclusions from this webapps {@link Configurations}</li>
 * <li>Add all System classes inclusions and exclusions for this webapps {@link Configurations}</li>
 * <li>Instantiate the WebAppClassLoader (if one not already explicitly set)</li>
 * <li>{@link Configuration#preConfigure(WebAppContext)} which calls
 * {@link Configuration#preConfigure(WebAppContext)} for this webapps {@link Configurations}</li>
 * </ul>
 * </li>
 * <li>{@link ServletContextHandler#doStart()}
 * <ul>
 * <li>{@link ContextHandler#doStart()}
 * <ul>
 * <li>Init {@link MimeTypes}</li>
 * <li>enterScope
 * <ul>
 * <li>{@link #startContext()}
 * <ul>
 * <li>{@link #configure()}
 * <ul>
 * <li>Call {@link Configuration#configure(WebAppContext)} on enabled {@link Configurations}</li>
 * </ul>
 * </li>
 * <li>{@link MetaData#resolve(WebAppContext)}</li>
 * <li>{@link #startContext()}
 * <li>QuickStart may generate here and/or abort start
 * <ul>
 * <li>{@link ServletContextHandler#startContext}
 * <ul>
 * <li>Decorate listeners</li>
 * <li>{@link ContextHandler#startContext}
 * <ul>
 * <li>add {@link ManagedAttributeListener}</li>
 * <li>{@link AbstractHandler#doStart}</li>
 * <li>{@link #callContextInitialized(jakarta.servlet.ServletContextListener, jakarta.servlet.ServletContextEvent)}</li>
 * </ul>
 * </li>
 * <li>{@link ServletHandler#initialize()}</li>
 * </ul>
 * </li>
 * </ul>
 * </li>
 * </ul>
 * </li>
 * </ul>
 * </li>
 * <li>exitScope</li>
 * </ul>
 * </li>
 * </ul>
 * </li>
 * <li>{@link #postConfigure()}</li>
 * </ul>
 *
 * </blockquote>
 */
@ManagedObject("Web Application ContextHandler")
public class WebAppContext extends ServletContextHandler implements WebAppClassLoader.Context
{
    static final Logger LOG = LoggerFactory.getLogger(WebAppContext.class);

<<<<<<< HEAD
    public static final String TEMPDIR = "jakarta.servlet.context.tempdir";
=======
    public static final String TEMPDIR = ServletContext.TEMPDIR;
>>>>>>> 7555d037
    public static final String BASETEMPDIR = "org.eclipse.jetty.webapp.basetempdir";
    public static final String WEB_DEFAULTS_XML = "org/eclipse/jetty/webapp/webdefault.xml";
    public static final String ERROR_PAGE = "org.eclipse.jetty.server.error_page";
    public static final String SERVER_SYS_CLASSES = "org.eclipse.jetty.webapp.systemClasses";
    public static final String SERVER_SRV_CLASSES = "org.eclipse.jetty.webapp.serverClasses";

    private static String[] __dftProtectedTargets = {"/web-inf", "/meta-inf"};

    // System classes are classes that cannot be replaced by
    // the web application, and they are *always* loaded via
    // system classloader.
    public static final ClassMatcher __dftSystemClasses = new ClassMatcher(
        "java.",                            // Java SE classes (per servlet spec v2.5 / SRV.9.7.2)
        "javax.",                           // Java SE classes (per servlet spec v2.5 / SRV.9.7.2)
        "jakarta.",                         // Jakarta classes (per servlet spec v5.0 / Section 15.2.1)
        "org.xml.",                         // javax.xml
        "org.w3c."                          // javax.xml
    );

    // Server classes are classes that are hidden from being
    // loaded by the web application using system classloader,
    // so if web application needs to load any of such classes,
    // it has to include them in its distribution.
    public static final ClassMatcher __dftServerClasses = new ClassMatcher(
        "org.eclipse.jetty."                // hide jetty classes
    );

    private final ClassMatcher _systemClasses = new ClassMatcher(__dftSystemClasses);
    private final ClassMatcher _serverClasses = new ClassMatcher(__dftServerClasses);

    private Configurations _configurations;
    private String _defaultsDescriptor = WEB_DEFAULTS_XML;
    private String _descriptor = null;
    private final List<String> _overrideDescriptors = new ArrayList<>();
    private boolean _distributable = false;
    private boolean _extractWAR = true;
    private boolean _copyDir = false;
    private boolean _copyWebInf = false;
    private boolean _logUrlOnStart = false;
    private boolean _parentLoaderPriority = Boolean.getBoolean("org.eclipse.jetty.server.webapp.parentLoaderPriority");
    private PermissionCollection _permissions;

    private String[] _contextWhiteList = null;

    private File _tmpDir;
    private boolean _persistTmpDir = false;

    private String _war;
    private List<Resource> _extraClasspath;
    private Throwable _unavailableException;

    private Map<String, String> _resourceAliases;
    private boolean _ownClassLoader = false;
    private boolean _configurationDiscovered = true;
    private boolean _allowDuplicateFragmentNames = false;
    private boolean _throwUnavailableOnStartupException = false;

    private MetaData _metadata = new MetaData();

    public static WebAppContext getCurrentWebAppContext()
    {
        ContextHandler.Context context = ContextHandler.getCurrentContext();
        if (context != null)
        {
            ContextHandler handler = context.getContextHandler();
            if (handler instanceof WebAppContext)
                return (WebAppContext)handler;
        }
        return null;
    }

    public WebAppContext()
    {
        this(null, null, null, null, null, new ErrorPageErrorHandler(), SESSIONS | SECURITY);
    }

    /**
     * @param contextPath The context path
     * @param webApp The URL or filename of the webapp directory or war file.
     */
    public WebAppContext(String webApp, String contextPath)
    {
        this(null, contextPath, null, null, null, new ErrorPageErrorHandler(), SESSIONS | SECURITY);
        setWar(webApp);
    }

    /**
     * @param contextPath The context path
     * @param webApp The URL or filename of the webapp directory or war file.
     */
    public WebAppContext(Resource webApp, String contextPath)
    {
        this(null, contextPath, null, null, null, new ErrorPageErrorHandler(), SESSIONS | SECURITY);
        setWarResource(webApp);
    }

    /**
     * @param parent The parent HandlerContainer.
     * @param contextPath The context path
     * @param webApp The URL or filename of the webapp directory or war file.
     */
    public WebAppContext(HandlerContainer parent, String webApp, String contextPath)
    {
        this(parent, contextPath, null, null, null, new ErrorPageErrorHandler(), SESSIONS | SECURITY);
        setWar(webApp);
    }

    /**
     * @param parent The parent HandlerContainer.
     * @param contextPath The context path
     * @param webApp The webapp directory or war file.
     */
    public WebAppContext(HandlerContainer parent, Resource webApp, String contextPath)
    {
        this(parent, contextPath, null, null, null, new ErrorPageErrorHandler(), SESSIONS | SECURITY);
        setWarResource(webApp);
    }

    /**
     * This constructor is used in the geronimo integration.
     *
     * @param sessionHandler SessionHandler for this web app
     * @param securityHandler SecurityHandler for this web app
     * @param servletHandler ServletHandler for this web app
     * @param errorHandler ErrorHandler for this web app
     */
    public WebAppContext(SessionHandler sessionHandler, SecurityHandler securityHandler, ServletHandler servletHandler, ErrorHandler errorHandler)
    {
        this(null, null, sessionHandler, securityHandler, servletHandler, errorHandler, 0);
    }

    /**
     * This constructor is used in the geronimo integration.
     *
     * @param parent the parent handler
     * @param contextPath the context path
     * @param sessionHandler SessionHandler for this web app
     * @param securityHandler SecurityHandler for this web app
     * @param servletHandler ServletHandler for this web app
     * @param errorHandler ErrorHandler for this web app
     * @param options the options ({@link ServletContextHandler#SESSIONS} and/or {@link ServletContextHandler#SECURITY})
     */
    public WebAppContext(HandlerContainer parent, String contextPath, SessionHandler sessionHandler, SecurityHandler securityHandler, ServletHandler servletHandler, ErrorHandler errorHandler, int options)
    {
        // always pass parent as null and then set below, so that any resulting setServer call
        // is done after this instance is constructed.
        super(null, contextPath, sessionHandler, securityHandler, servletHandler, errorHandler, options);
        _scontext = new Context();
        setErrorHandler(errorHandler != null ? errorHandler : new ErrorPageErrorHandler());
        setProtectedTargets(__dftProtectedTargets);
        if (parent != null)
            setParent(parent);
    }

    /**
     * @param servletContextName The servletContextName to set.
     */
    @Override
    public void setDisplayName(String servletContextName)
    {
        super.setDisplayName(servletContextName);
        ClassLoader cl = getClassLoader();
        if (cl instanceof WebAppClassLoader && servletContextName != null)
            ((WebAppClassLoader)cl).setName(servletContextName);
    }

    /**
     * Get an exception that caused the webapp to be unavailable
     *
     * @return A throwable if the webapp is unavailable or null
     */
    public Throwable getUnavailableException()
    {
        return _unavailableException;
    }

    /**
     * Set Resource Alias.
     * Resource aliases map resource uri's within a context.
     * They may optionally be used by a handler when looking for
     * a resource.
     *
     * @param alias the alias for a resource
     * @param uri the uri for the resource
     */
    public void setResourceAlias(String alias, String uri)
    {
        if (_resourceAliases == null)
            _resourceAliases = new HashMap<>(5);
        _resourceAliases.put(alias, uri);
    }

    public Map<String, String> getResourceAliases()
    {
        if (_resourceAliases == null)
            return null;
        return _resourceAliases;
    }

    public void setResourceAliases(Map<String, String> map)
    {
        _resourceAliases = map;
    }

    public String getResourceAlias(String path)
    {
        if (_resourceAliases == null)
            return null;
        String alias = _resourceAliases.get(path);

        int slash = path.length();
        while (alias == null)
        {
            slash = path.lastIndexOf("/", slash - 1);
            if (slash < 0)
                break;
            String match = _resourceAliases.get(path.substring(0, slash + 1));
            if (match != null)
                alias = match + path.substring(slash + 1);
        }
        return alias;
    }

    public String removeResourceAlias(String alias)
    {
        if (_resourceAliases == null)
            return null;
        return _resourceAliases.remove(alias);
    }

    @Override
    public void setClassLoader(ClassLoader classLoader)
    {
        super.setClassLoader(classLoader);

        String name = getDisplayName();
        if (name == null)
            name = getContextPath();

        if (classLoader instanceof WebAppClassLoader && getDisplayName() != null)
            ((WebAppClassLoader)classLoader).setName(name);
    }

    @Override
    public Resource getResource(String uriInContext) throws MalformedURLException
    {
        if (uriInContext == null || !uriInContext.startsWith(URIUtil.SLASH))
            throw new MalformedURLException(uriInContext);

        IOException ioe = null;
        Resource resource = null;
        int loop = 0;
        while (uriInContext != null && loop++ < 100)
        {
            try
            {
                resource = super.getResource(uriInContext);
                if (resource != null && resource.exists())
                    return resource;

                uriInContext = getResourceAlias(uriInContext);
            }
            catch (IOException e)
            {
                LOG.trace("IGNORED", e);
                if (ioe == null)
                    ioe = e;
            }
        }

        if (ioe instanceof MalformedURLException)
            throw (MalformedURLException)ioe;

        return resource;
    }

    /**
     * Is the context Automatically configured.
     *
     * @return true if configuration discovery.
     */
    public boolean isConfigurationDiscovered()
    {
        return _configurationDiscovered;
    }

    /**
     * Set the configuration discovery mode.
     * If configuration discovery is set to true, then the JSR315
     * servlet 3.0 discovered configuration features are enabled.
     * These are:<ul>
     * <li>Web Fragments</li>
     * <li>META-INF/resource directories</li>
     * </ul>
     *
     * @param discovered true if configuration discovery is enabled for automatic configuration from the context
     */
    public void setConfigurationDiscovered(boolean discovered)
    {
        _configurationDiscovered = discovered;
    }

    /**
     * Pre configure the web application.
     * <p>
     * The method is normally called from {@link #start()}. It performs
     * the discovery of the configurations to be applied to this context,
     * specifically:
     * <ul>
     * <li>Instantiate the {@link Configuration} instances with a call to {@link #loadConfigurations()}.
     * <li>Instantiates a classloader (if one is not already set)
     * <li>Calls the {@link Configuration#preConfigure(WebAppContext)} method of all
     * Configuration instances.
     * </ul>
     *
     * @throws Exception if unable to pre configure
     */
    public void preConfigure() throws Exception
    {
        // Add the known server class inclusions for all known configurations
        for (Configuration configuration : Configurations.getKnown())
        {
            _serverClasses.include(configuration.getServerClasses().getInclusions());
        }

        // Setup Configuration classes for this webapp!
        loadConfigurations();
        _configurations.sort();
        for (Configuration configuration : _configurations)
        {
            _systemClasses.add(configuration.getSystemClasses().getPatterns());
            _serverClasses.exclude(configuration.getServerClasses().getExclusions());
        }

        // Configure classloader
        _ownClassLoader = false;
        if (getClassLoader() == null)
        {
            WebAppClassLoader classLoader = new WebAppClassLoader(this);
            setClassLoader(classLoader);
            _ownClassLoader = true;
        }

        if (LOG.isDebugEnabled())
        {
            ClassLoader loader = getClassLoader();
            LOG.debug("Thread Context classloader {}", loader);
            loader = loader.getParent();
            while (loader != null)
            {
                LOG.debug("Parent class loader: {} ", loader);
                loader = loader.getParent();
            }
        }

        _configurations.preConfigure(this);
    }

    public boolean configure() throws Exception
    {
        return _configurations.configure(this);
    }

    public void postConfigure() throws Exception
    {
        _configurations.postConfigure(this);
    }

    @Override
    protected void doStart() throws Exception
    {
        try
        {
            _metadata.setAllowDuplicateFragmentNames(isAllowDuplicateFragmentNames());
            Boolean validate = (Boolean)getAttribute(MetaData.VALIDATE_XML);
            _metadata.setValidateXml((validate != null && validate));
            wrapConfigurations();
            preConfigure();
            super.doStart();
            postConfigure();

            if (isLogUrlOnStart())
                dumpUrl();
        }
        catch (Throwable t)
        {
            // start up of the webapp context failed, make sure it is not started
            LOG.warn("Failed startup of context {}", this, t);
            _unavailableException = t;
            setAvailable(false); // webapp cannot be accessed (results in status code 503)
            if (isThrowUnavailableOnStartupException())
                throw t;
        }
    }

    private void wrapConfigurations()
    {
        Collection<Configuration.WrapperFunction> wrappers = getBeans(Configuration.WrapperFunction.class);
        if (wrappers == null || wrappers.isEmpty())
            return;

        List<Configuration> configs = new ArrayList<>(_configurations.getConfigurations());
        _configurations.clear();

        for (Configuration config : configs)
        {
            Configuration wrapped = config;
            for (Configuration.WrapperFunction wrapperFunction : getBeans(Configuration.WrapperFunction.class))
            {
                wrapped = wrapperFunction.wrapConfiguration(wrapped);
            }
            _configurations.add(wrapped);
        }
    }

    @Override
    public void destroy()
    {
        // Prepare for configuration
        MultiException mx = new MultiException();
        if (_configurations != null)
        {
            for (Configuration configuration : _configurations)
            {
                try
                {
                    configuration.destroy(this);
                }
                catch (Exception e)
                {
                    mx.add(e);
                }
            }
        }
        _configurations = null;
        super.destroy();
        mx.ifExceptionThrowRuntime();
    }

    /*
     * Dumps the current web app name and URL to the log
     */
    private void dumpUrl()
    {
        Connector[] connectors = getServer().getConnectors();
        for (int i = 0; i < connectors.length; i++)
        {
            String displayName = getDisplayName();
            if (displayName == null)
                displayName = "WebApp@" + Arrays.hashCode(connectors);

            LOG.info("{} at http://{}{}", displayName, connectors[i].toString(), getContextPath());
        }
    }

    /**
     * @return Returns the configurations.
     */
    @ManagedAttribute(value = "configuration classes used to configure webapp", readonly = true)
    public String[] getConfigurationClasses()
    {
        loadConfigurations();
        return _configurations.toArray();
    }

    /**
     * @return Returns the configurations.
     */
    public Configurations getConfigurations()
    {
        loadConfigurations();
        return _configurations;
    }

    /**
     * The default descriptor is a web.xml format file that is applied to the context before the standard WEB-INF/web.xml
     *
     * @return Returns the defaultsDescriptor.
     */
    @ManagedAttribute(value = "default web.xml deascriptor applied before standard web.xml", readonly = true)
    public String getDefaultsDescriptor()
    {
        return _defaultsDescriptor;
    }

    /**
     * The override descriptor is a web.xml format file that is applied to the context after the standard WEB-INF/web.xml
     *
     * @return Returns the Override Descriptor.
     */
    public String getOverrideDescriptor()
    {
        if (_overrideDescriptors.size() != 1)
            return null;
        return _overrideDescriptors.get(0);
    }

    /**
     * An override descriptor is a web.xml format file that is applied to the context after the standard WEB-INF/web.xml
     *
     * @return Returns the Override Descriptor list
     */
    @ManagedAttribute(value = "web.xml deascriptors applied after standard web.xml", readonly = true)
    public List<String> getOverrideDescriptors()
    {
        return Collections.unmodifiableList(_overrideDescriptors);
    }

    /**
     * @return Returns the permissions.
     */
    @Override
    public PermissionCollection getPermissions()
    {
        return _permissions;
    }

    /**
     * Set the server classes patterns.
     * <p>
     * Server classes/packages are classes used to implement the server and are hidden
     * from the context.  If the context needs to load these classes, it must have its
     * own copy of them in WEB-INF/lib or WEB-INF/classes.
     *
     * @param serverClasses the server classes pattern
     */
    public void setServerClassMatcher(ClassMatcher serverClasses)
    {
        _serverClasses.clear();
        _serverClasses.add(serverClasses.getPatterns());
    }

    /**
     * Set the system classes patterns.
     * <p>
     * System classes/packages are classes provided by the JVM and that
     * cannot be replaced by classes of the same name from WEB-INF,
     * regardless of the value of {@link #setParentLoaderPriority(boolean)}.
     *
     * @param systemClasses the system classes pattern
     */
    public void setSystemClassMatcher(ClassMatcher systemClasses)
    {
        _systemClasses.clear();
        _systemClasses.add(systemClasses.getPatterns());
    }

    /**
     * Add a ClassMatcher for server classes by combining with
     * any existing matcher.
     *
     * @param serverClasses The class matcher of patterns to add to the server ClassMatcher
     */
    public void addServerClassMatcher(ClassMatcher serverClasses)
    {
        _serverClasses.add(serverClasses.getPatterns());
    }

    /**
     * Add a ClassMatcher for system classes by combining with
     * any existing matcher.
     *
     * @param systemClasses The class matcher of patterns to add to the system ClassMatcher
     */
    public void addSystemClassMatcher(ClassMatcher systemClasses)
    {
        _systemClasses.add(systemClasses.getPatterns());
    }

    /**
     * @return The ClassMatcher used to match System (protected) classes
     */
    public ClassMatcher getSystemClassMatcher()
    {
        return _systemClasses;
    }

    /**
     * @return The ClassMatcher used to match Server (hidden) classes
     */
    public ClassMatcher getServerClassMatcher()
    {
        return _serverClasses;
    }

    @ManagedAttribute(value = "classes and packages protected by context classloader", readonly = true)
    public String[] getSystemClasses()
    {
        return _systemClasses.getPatterns();
    }

    @ManagedAttribute(value = "classes and packages hidden by the context classloader", readonly = true)
    public String[] getServerClasses()
    {
        return _serverClasses.getPatterns();
    }

    @Override
    public boolean isServerClass(Class<?> clazz)
    {
        return _serverClasses.match(clazz);
    }

    @Override
    public boolean isSystemClass(Class<?> clazz)
    {
        return _systemClasses.match(clazz);
    }

    @Override
    public boolean isServerResource(String name, URL url)
    {
        return _serverClasses.match(name, url);
    }

    @Override
    public boolean isSystemResource(String name, URL url)
    {
        return _systemClasses.match(name, url);
    }

    @Override
    public void setServer(Server server)
    {
        super.setServer(server);
        if (server != null)
        {
            if (__dftSystemClasses.equals(_systemClasses))
            {
                Object systemClasses = server.getAttribute(SERVER_SYS_CLASSES);
                if (systemClasses instanceof String[])
                    systemClasses = new ClassMatcher((String[])systemClasses);
                if (systemClasses instanceof ClassMatcher)
                    _systemClasses.add(((ClassMatcher)systemClasses).getPatterns());
            }

            if (__dftServerClasses.equals(_serverClasses))
            {
                Object serverClasses = server.getAttribute(SERVER_SRV_CLASSES);
                if (serverClasses instanceof String[])
                    serverClasses = new ClassMatcher((String[])serverClasses);
                if (serverClasses instanceof ClassMatcher)
                    _serverClasses.add(((ClassMatcher)serverClasses).getPatterns());
            }
        }
    }

    /**
     * @return Returns the war as a file or URL string (Resource).
     * The war may be different to the @link {@link #getResourceBase()}
     * if the war has been expanded and/or copied.
     */
    @ManagedAttribute(value = "war file location", readonly = true)
    public String getWar()
    {
        if (_war == null)
            _war = getResourceBase();
        return _war;
    }

    public Resource getWebInf() throws IOException
    {
        if (super.getBaseResource() == null)
            return null;

        // Iw there a WEB-INF directory?
        Resource webInf = super.getBaseResource().addPath("WEB-INF/");
        if (!webInf.exists() || !webInf.isDirectory())
            return null;

        return webInf;
    }

    /**
     * @return Returns the distributable.
     */
    @ManagedAttribute("web application distributable")
    public boolean isDistributable()
    {
        return _distributable;
    }

    /**
     * @return Returns the extractWAR.
     */
    @ManagedAttribute(value = "extract war", readonly = true)
    public boolean isExtractWAR()
    {
        return _extractWAR;
    }

    /**
     * @return True if the webdir is copied (to allow hot replacement of jars on windows)
     */
    @ManagedAttribute(value = "webdir copied on deploy (allows hot replacement on windows)", readonly = true)
    public boolean isCopyWebDir()
    {
        return _copyDir;
    }

    /**
     * @return True if the web-inf lib and classes directories are copied (to allow hot replacement of jars on windows)
     */
    public boolean isCopyWebInf()
    {
        return _copyWebInf;
    }

    /**
     * @return True if the classloader should delegate first to the parent
     * classloader (standard java behaviour) or false if the classloader
     * should first try to load from WEB-INF/lib or WEB-INF/classes (servlet
     * spec recommendation). Default is false or can be set by the system
     * property org.eclipse.jetty.server.webapp.parentLoaderPriority
     */
    @Override
    @ManagedAttribute(value = "parent classloader given priority", readonly = true)
    public boolean isParentLoaderPriority()
    {
        return _parentLoaderPriority;
    }

    protected void loadConfigurations()
    {
        //if the configuration instances have been set explicitly, use them
        if (_configurations != null)
            return;
        if (isStarted())
            throw new IllegalStateException();
        _configurations = newConfigurations();
    }

    protected Configurations newConfigurations()
    {
        Configurations configurations = new Configurations();
        configurations.add(Configurations.getServerDefault(getServer()).toArray());
        return configurations;
    }

    @Override
    public String toString()
    {
        if (_war != null)
            return super.toString() + "{" + _war + "}";
        return super.toString();
    }

    @Override
    public void dump(Appendable out, String indent) throws IOException
    {
        List<String> systemClasses = null;
        if (_systemClasses != null)
        {
            systemClasses = new ArrayList<>(_systemClasses);
            Collections.sort(systemClasses);
        }

        List<String> serverClasses = null;
        if (_serverClasses != null)
        {
            serverClasses = new ArrayList<>(_serverClasses);
            Collections.sort(serverClasses);
        }

        String name = getDisplayName();
        if (name == null)
        {
            if (_war != null)
            {
                int webapps = _war.indexOf("/webapps/");
                if (webapps >= 0)
                    name = _war.substring(webapps + 8);
                else
                    name = _war;
            }
            else if (getResourceBase() != null)
            {
                name = getResourceBase();
                int webapps = name.indexOf("/webapps/");
                if (webapps >= 0)
                    name = name.substring(webapps + 8);
            }
            else
            {
                name = this.getClass().getSimpleName();
            }
        }

        name = String.format("%s@%x", name, hashCode());

        dumpObjects(out, indent,
            new ClassLoaderDump(getClassLoader()),
            new DumpableCollection("Systemclasses " + name, systemClasses),
            new DumpableCollection("Serverclasses " + name, serverClasses),
            new DumpableCollection("Configurations " + name, _configurations),
            new DumpableCollection("Handler attributes " + name, ((AttributesMap)getAttributes()).getAttributeEntrySet()),
            new DumpableCollection("Context attributes " + name, getServletContext().getAttributeEntrySet()),
            new DumpableCollection("EventListeners " + this, getEventListeners()),
            new DumpableCollection("Initparams " + name, getInitParams().entrySet())
        );
    }

    /**
     * @param configurations The configuration class names.  If setConfigurations is not called
     * these classes are used to create a configurations array.
     */
    public void setConfigurationClasses(String[] configurations)
    {
        if (_configurations == null)
            _configurations = new Configurations();
        _configurations.set(configurations);
    }

    public void setConfigurationClasses(List<String> configurations)
    {
        setConfigurationClasses(configurations.toArray(new String[0]));
    }

    /**
     * @param configurations The configurations to set.
     */
    public void setConfigurations(Configuration[] configurations)
    {
        if (_configurations == null)
            _configurations = new Configurations();
        _configurations.set(configurations);
    }

    public void addConfiguration(Configuration... configuration)
    {
        loadConfigurations();
        _configurations.add(configuration);
    }

    public <T> T getConfiguration(Class<? extends T> configClass)
    {
        loadConfigurations();
        return _configurations.get(configClass);
    }

    public void removeConfiguration(Configuration... configurations)
    {
        if (_configurations != null)
            _configurations.remove(configurations);
    }

    public void removeConfiguration(Class<? extends Configuration>... configurations)
    {
        if (_configurations != null)
            _configurations.remove(configurations);
    }

    /**
     * The default descriptor is a web.xml format file that is applied to the context before the standard WEB-INF/web.xml
     *
     * @param defaultsDescriptor The defaultsDescriptor to set.
     */
    public void setDefaultsDescriptor(String defaultsDescriptor)
    {
        _defaultsDescriptor = defaultsDescriptor;
    }

    /**
     * The override descriptor is a web.xml format file that is applied to the context after the standard WEB-INF/web.xml
     *
     * @param overrideDescriptor The overrideDescritpor to set.
     */
    public void setOverrideDescriptor(String overrideDescriptor)
    {
        _overrideDescriptors.clear();
        _overrideDescriptors.add(overrideDescriptor);
    }

    /**
     * The override descriptor is a web.xml format file that is applied to the context after the standard WEB-INF/web.xml
     *
     * @param overrideDescriptors The overrideDescriptors (file or URL) to set.
     */
    public void setOverrideDescriptors(List<String> overrideDescriptors)
    {
        _overrideDescriptors.clear();
        _overrideDescriptors.addAll(overrideDescriptors);
    }

    /**
     * The override descriptor is a web.xml format file that is applied to the context after the standard WEB-INF/web.xml
     *
     * @param overrideDescriptor The overrideDescriptor (file or URL) to add.
     */
    public void addOverrideDescriptor(String overrideDescriptor)
    {
        _overrideDescriptors.add(overrideDescriptor);
    }

    /**
     * @return the web.xml descriptor to use. If set to null, WEB-INF/web.xml is used if it exists.
     */
    @ManagedAttribute(value = "standard web.xml descriptor", readonly = true)
    public String getDescriptor()
    {
        return _descriptor;
    }

    /**
     * @param descriptor the web.xml descriptor to use. If set to null, WEB-INF/web.xml is used if it exists.
     */
    public void setDescriptor(String descriptor)
    {
        _descriptor = descriptor;
    }

    /**
     * @param distributable The distributable to set.
     */
    public void setDistributable(boolean distributable)
    {
        this._distributable = distributable;
    }

    @Override
    public boolean removeEventListener(EventListener listener)
    {
        if (super.removeEventListener(listener))
        {
            if ((listener instanceof HttpSessionActivationListener) ||
                (listener instanceof HttpSessionAttributeListener) ||
                (listener instanceof HttpSessionBindingListener) ||
                (listener instanceof HttpSessionListener) ||
                (listener instanceof HttpSessionIdListener))
            {
                if (_sessionHandler != null)
                    _sessionHandler.removeEventListener(listener);
            }
            return true;
        }
        return false;
    }

    /**
     * @param extractWAR True if war files are extracted
     */
    public void setExtractWAR(boolean extractWAR)
    {
        _extractWAR = extractWAR;
    }

    /**
     * @param copy True if the webdir is copied (to allow hot replacement of jars)
     */
    public void setCopyWebDir(boolean copy)
    {
        _copyDir = copy;
    }

    /**
     * @param copyWebInf True if the web-inf lib and classes directories are copied (to allow hot replacement of jars on windows)
     */
    public void setCopyWebInf(boolean copyWebInf)
    {
        _copyWebInf = copyWebInf;
    }

    /**
     * @param java2compliant True if the classloader should delegate first to the parent
     * classloader (standard java behaviour) or false if the classloader
     * should first try to load from WEB-INF/lib or WEB-INF/classes (servlet
     * spec recommendation).  Default is false or can be set by the system
     * property org.eclipse.jetty.server.webapp.parentLoaderPriority
     */
    public void setParentLoaderPriority(boolean java2compliant)
    {
        _parentLoaderPriority = java2compliant;
    }

    /**
     * @param permissions The permissions to set.
     */
    public void setPermissions(PermissionCollection permissions)
    {
        _permissions = permissions;
    }

    /**
     * Set the context white list
     *
     * In certain circumstances you want may want to deny access of one webapp from another
     * when you may not fully trust the webapp.  Setting this white list will enable a
     * check when a servlet called {@link org.eclipse.jetty.servlet.ServletContextHandler.Context#getContext(String)}, validating that the uriInPath
     * for the given webapp has been declaratively allows access to the context.
     *
     * @param contextWhiteList the whitelist of contexts for {@link org.eclipse.jetty.servlet.ServletContextHandler.Context#getContext(String)}
     */
    public void setContextWhiteList(String... contextWhiteList)
    {
        _contextWhiteList = contextWhiteList;
    }

    /**
     * Set temporary directory for context.
     * The jakarta.servlet.context.tempdir attribute is also set.
     *
     * @param dir Writable temporary directory.
     */
    public void setTempDirectory(File dir)
    {
        if (isStarted())
            throw new IllegalStateException("Started");

        if (dir != null)
        {
            try
            {
                dir = new File(dir.getCanonicalPath());
            }
            catch (IOException e)
            {
                LOG.warn("Unable to find canonical path for {}", dir, e);
            }
        }

        _tmpDir = dir;
        setAttribute(TEMPDIR, _tmpDir);
    }

    @ManagedAttribute(value = "temporary directory location", readonly = true)
    public File getTempDirectory()
    {
        return _tmpDir;
    }

    /**
     * If true the temp directory for this
     * webapp will be kept when the webapp stops. Otherwise,
     * it will be deleted.
     *
     * @param persist true to persist the temp directory on shutdown / exit of the webapp
     */
    public void setPersistTempDirectory(boolean persist)
    {
        _persistTmpDir = persist;
    }

    /**
     * @return true if tmp directory will persist between startups of the webapp
     */
    public boolean isPersistTempDirectory()
    {
        return _persistTmpDir;
    }

    /**
     * Set the war of the webapp. From this value a {@link #setResourceBase(String)}
     * value is computed by {@link WebInfConfiguration}, which may be changed from
     * the war URI by unpacking and/or copying.
     *
     * @param war The war to set as a file name or URL.
     */
    public void setWar(String war)
    {
        _war = war;
    }

    /**
     * Set the war of the webapp as a {@link Resource}.
     *
     * @param war The war to set as a Resource.
     * @see #setWar(String)
     */
    public void setWarResource(Resource war)
    {
        setWar(war == null ? null : war.toString());
    }

    /**
     * @return Comma or semicolon separated path of filenames or URLs
     * pointing to directories or jar files. Directories should end
     * with '/'.
     */
    @Override
    @ManagedAttribute(value = "extra classpath for context classloader", readonly = true)
    public List<Resource> getExtraClasspath()
    {
        return _extraClasspath;
    }

    /**
     * Set the Extra ClassPath via delimited String.
     * <p>
     * This is a convenience method for {@link #setExtraClasspath(List)}
     * </p>
     *
     * @param extraClasspath Comma or semicolon separated path of filenames or URLs
     * pointing to directories or jar files. Directories should end
     * with '/'.
     * @throws IOException if unable to resolve the resources referenced
     * @see #setExtraClasspath(List)
     */
    public void setExtraClasspath(String extraClasspath) throws IOException
    {
        setExtraClasspath(Resource.fromList(extraClasspath, false, this::newResource));
    }

    public void setExtraClasspath(List<Resource> extraClasspath)
    {
        _extraClasspath = extraClasspath;
    }

    public boolean isLogUrlOnStart()
    {
        return _logUrlOnStart;
    }

    /**
     * Sets whether or not the web app name and URL is logged on startup
     *
     * @param logOnStart whether or not the log message is created
     */
    public void setLogUrlOnStart(boolean logOnStart)
    {
        this._logUrlOnStart = logOnStart;
    }

    public boolean isAllowDuplicateFragmentNames()
    {
        return _allowDuplicateFragmentNames;
    }

    public void setAllowDuplicateFragmentNames(boolean allowDuplicateFragmentNames)
    {
        _allowDuplicateFragmentNames = allowDuplicateFragmentNames;
    }

    public void setThrowUnavailableOnStartupException(boolean throwIfStartupException)
    {
        _throwUnavailableOnStartupException = throwIfStartupException;
    }

    public boolean isThrowUnavailableOnStartupException()
    {
        return _throwUnavailableOnStartupException;
    }

    @Override
    protected void startContext()
        throws Exception
    {
        if (configure())
        {
            //resolve the metadata
            _metadata.resolve(this);
            super.startContext();
        }
    }

    @Override
    protected void stopContext() throws Exception
    {
        super.stopContext();
        try
        {
            for (int i = _configurations.size(); i-- > 0; )
            {
                _configurations.get(i).deconfigure(this);
            }

            if (_metadata != null)
                _metadata.clear();
            _metadata = new MetaData();
        }
        finally
        {
            if (_ownClassLoader)
            {
                ClassLoader loader = getClassLoader();
                if (loader instanceof URLClassLoader)
                    ((URLClassLoader)loader).close();
                setClassLoader(null);
            }

            _unavailableException = null;
        }
    }

    @Override
    public Set<String> setServletSecurity(Dynamic registration, ServletSecurityElement servletSecurityElement)
    {
        Set<String> unchangedURLMappings = new HashSet<>();
        //From javadoc for ServletSecurityElement:
        /*
        If a URL pattern of this ServletRegistration is an exact target of a security-constraint that 
        was established via the portable deployment descriptor, then this method does not change the 
        security-constraint for that pattern, and the pattern will be included in the return value.

        If a URL pattern of this ServletRegistration is an exact target of a security constraint 
        that was established via the ServletSecurity annotation or a previous call to this method, 
        then this method replaces the security constraint for that pattern.

        If a URL pattern of this ServletRegistration is neither the exact target of a security constraint 
        that was established via the ServletSecurity annotation or a previous call to this method, 
        nor the exact target of a security-constraint in the portable deployment descriptor, then 
        this method establishes the security constraint for that pattern from the argument ServletSecurityElement. 
         */

        Collection<String> pathMappings = registration.getMappings();
        if (pathMappings != null)
        {
            ConstraintSecurityHandler.createConstraint(registration.getName(), servletSecurityElement);

            for (String pathSpec : pathMappings)
            {
                Origin origin = getMetaData().getOrigin("constraint.url." + pathSpec);

                switch (origin)
                {
                    case NotSet:
                    {
                        //No mapping for this url already established
                        List<ConstraintMapping> mappings = ConstraintSecurityHandler.createConstraintsWithMappingsForPath(registration.getName(), pathSpec, servletSecurityElement);
                        for (ConstraintMapping m : mappings)
                        {
                            ((ConstraintAware)getSecurityHandler()).addConstraintMapping(m);
                        }
                        ((ConstraintAware)getSecurityHandler()).checkPathsWithUncoveredHttpMethods();
                        getMetaData().setOriginAPI("constraint.url." + pathSpec);
                        break;
                    }
                    case WebXml:
                    case WebDefaults:
                    case WebOverride:
                    case WebFragment:
                    {
                        //a mapping for this url was created in a descriptor, which overrides everything
                        unchangedURLMappings.add(pathSpec);
                        break;
                    }
                    case Annotation:
                    case API:
                    {
                        //mapping established via an annotation or by previous call to this method,
                        //replace the security constraint for this pattern
                        List<ConstraintMapping> constraintMappings = ConstraintSecurityHandler.removeConstraintMappingsForPath(pathSpec, ((ConstraintAware)getSecurityHandler()).getConstraintMappings());

                        List<ConstraintMapping> freshMappings = ConstraintSecurityHandler.createConstraintsWithMappingsForPath(registration.getName(), pathSpec, servletSecurityElement);
                        constraintMappings.addAll(freshMappings);

                        ((ConstraintSecurityHandler)getSecurityHandler()).setConstraintMappings(constraintMappings);
                        ((ConstraintAware)getSecurityHandler()).checkPathsWithUncoveredHttpMethods();
                        break;
                    }
                    default:
                        throw new IllegalStateException(origin.toString());
                }
            }
        }

        return unchangedURLMappings;
    }

    public class Context extends ServletContextHandler.Context
    {
        @Override
        public void checkListener(Class<? extends EventListener> listener) throws IllegalStateException
        {
            try
            {
                super.checkListener(listener);
            }
            catch (IllegalArgumentException e)
            {
                //not one of the standard servlet listeners, check our extended session listener types
                boolean ok = false;
                for (Class<?> l : SessionHandler.SESSION_LISTENER_TYPES)
                {
                    if (l.isAssignableFrom(listener))
                    {
                        ok = true;
                        break;
                    }
                }
                if (!ok)
                    throw new IllegalArgumentException("Inappropriate listener type " + listener.getName());
            }
        }

        @Override
        public URL getResource(String path) throws MalformedURLException
        {
            Resource resource = WebAppContext.this.getResource(path);
            if (resource == null || !resource.exists())
                return null;

            // Should we go to the original war?
            if (resource.isDirectory() && resource instanceof ResourceCollection && !WebAppContext.this.isExtractWAR())
            {
                List<Resource> resources = ((ResourceCollection)resource).getResources();
                for (int i = resources.size(); i-- > 0; )
                {
                    Resource r = resources.get(i);
                    if (r.getName().startsWith("jar:file"))
                        return r.getURI().toURL();
                }
            }

            return resource.getURI().toURL();
        }

        @Override
        public ServletContext getContext(String uripath)
        {
            ServletContext servletContext = super.getContext(uripath);

            if (servletContext != null && _contextWhiteList != null)
            {
                for (String context : _contextWhiteList)
                {
                    if (context.equals(uripath))
                    {
                        return servletContext;
                    }
                }

                return null;
            }
            else
            {
                return servletContext;
            }
        }
    }

    public MetaData getMetaData()
    {
        return _metadata;
    }

    public static void addServerClasses(Server server, String... pattern)
    {
        addClasses(__dftServerClasses, SERVER_SRV_CLASSES, server, pattern);
    }

    public static void addSystemClasses(Server server, String... pattern)
    {
        addClasses(__dftSystemClasses, SERVER_SYS_CLASSES, server, pattern);
    }

    private static void addClasses(ClassMatcher matcher, String attribute, Server server, String... pattern)
    {
        if (pattern == null || pattern.length == 0)
            return;

        // look for a Server attribute with the list of System classes
        // to apply to every web application. If not present, use our defaults.
        Object o = server.getAttribute(attribute);
        if (o instanceof ClassMatcher)
        {
            ((ClassMatcher)o).add(pattern);
            return;
        }

        String[] classes;
        if (o instanceof String[])
            classes = (String[])o;
        else
            classes = matcher.getPatterns();
        int l = classes.length;
        classes = Arrays.copyOf(classes, l + pattern.length);
        System.arraycopy(pattern, 0, classes, l, pattern.length);
        server.setAttribute(attribute, classes);
    }
}<|MERGE_RESOLUTION|>--- conflicted
+++ resolved
@@ -151,11 +151,7 @@
 {
     static final Logger LOG = LoggerFactory.getLogger(WebAppContext.class);
 
-<<<<<<< HEAD
-    public static final String TEMPDIR = "jakarta.servlet.context.tempdir";
-=======
     public static final String TEMPDIR = ServletContext.TEMPDIR;
->>>>>>> 7555d037
     public static final String BASETEMPDIR = "org.eclipse.jetty.webapp.basetempdir";
     public static final String WEB_DEFAULTS_XML = "org/eclipse/jetty/webapp/webdefault.xml";
     public static final String ERROR_PAGE = "org.eclipse.jetty.server.error_page";

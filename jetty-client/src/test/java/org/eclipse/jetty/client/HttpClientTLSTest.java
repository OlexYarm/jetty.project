--- conflicted
+++ resolved
@@ -35,10 +35,7 @@
 import java.util.concurrent.atomic.AtomicLong;
 import java.util.concurrent.atomic.AtomicReference;
 import javax.net.ssl.SSLEngine;
-<<<<<<< HEAD
 import javax.net.ssl.SSLEngineResult;
-=======
->>>>>>> 4d0bae23
 import javax.net.ssl.SSLException;
 import javax.net.ssl.SSLHandshakeException;
 import javax.net.ssl.SSLPeerUnverifiedException;
@@ -576,12 +573,6 @@
     }
 
     @Test
-<<<<<<< HEAD
-    public void testSSLEngineClosedDuringHandshake() throws Exception
-    {
-        SslContextFactory serverTLSFactory = createServerSslContextFactory();
-        startServer(serverTLSFactory, new EmptyServerHandler());
-=======
     public void testNeverUsedConnectionThenServerIdleTimeout() throws Exception
     {
         long idleTimeout = 2000;
@@ -712,15 +703,11 @@
         server.start();
 
         long idleTimeout = 2000;
->>>>>>> 4d0bae23
 
         SslContextFactory clientTLSFactory = createClientSslContextFactory();
         QueuedThreadPool clientThreads = new QueuedThreadPool();
         clientThreads.setName("client");
-<<<<<<< HEAD
-=======
         AtomicLong clientBytes = new AtomicLong();
->>>>>>> 4d0bae23
         client = new HttpClient(clientTLSFactory)
         {
             @Override
@@ -736,26 +723,6 @@
                         return new SslConnection(byteBufferPool, executor, endPoint, engine, isDirectBuffersForEncryption(), isDirectBuffersForDecryption())
                         {
                             @Override
-<<<<<<< HEAD
-                            protected SSLEngineResult wrap(SSLEngine sslEngine, ByteBuffer[] input, ByteBuffer output) throws SSLException
-                            {
-                                sslEngine.closeOutbound();
-                                return super.wrap(sslEngine, input, output);
-                            }
-                        };
-                    }
-                };
-            }
-        };
-        client.setExecutor(clientThreads);
-        client.start();
-
-        ExecutionException failure = assertThrows(ExecutionException.class, () -> client.newRequest("localhost", connector.getLocalPort())
-            .scheme(HttpScheme.HTTPS.asString())
-            .send());
-        Throwable cause = failure.getCause();
-        assertThat(cause, Matchers.instanceOf(SSLHandshakeException.class));
-=======
                             protected int networkFill(ByteBuffer input) throws IOException
                             {
                                 int n = super.networkFill(input);
@@ -795,6 +762,49 @@
         assertEquals(0, connectionPool.getConnectionCount(), connectionPool.dump());
         assertEquals(0, serverBytes.get());
         assertEquals(0, clientBytes.get());
->>>>>>> 4d0bae23
+    }
+
+    @Test
+    public void testSSLEngineClosedDuringHandshake() throws Exception
+    {
+        SslContextFactory serverTLSFactory = createServerSslContextFactory();
+        startServer(serverTLSFactory, new EmptyServerHandler());
+
+        SslContextFactory clientTLSFactory = createClientSslContextFactory();
+        QueuedThreadPool clientThreads = new QueuedThreadPool();
+        clientThreads.setName("client");
+        client = new HttpClient(clientTLSFactory)
+        {
+            @Override
+            protected ClientConnectionFactory newSslClientConnectionFactory(SslContextFactory sslContextFactory, ClientConnectionFactory connectionFactory)
+            {
+                if (sslContextFactory == null)
+                    sslContextFactory = getSslContextFactory();
+                return new SslClientConnectionFactory(sslContextFactory, getByteBufferPool(), getExecutor(), connectionFactory)
+                {
+                    @Override
+                    protected SslConnection newSslConnection(ByteBufferPool byteBufferPool, Executor executor, EndPoint endPoint, SSLEngine engine)
+                    {
+                        return new SslConnection(byteBufferPool, executor, endPoint, engine, isDirectBuffersForEncryption(), isDirectBuffersForDecryption())
+                        {
+                            @Override
+                            protected SSLEngineResult wrap(SSLEngine sslEngine, ByteBuffer[] input, ByteBuffer output) throws SSLException
+                            {
+                                sslEngine.closeOutbound();
+                                return super.wrap(sslEngine, input, output);
+                            }
+                        };
+                    }
+                };
+            }
+        };
+        client.setExecutor(clientThreads);
+        client.start();
+
+        ExecutionException failure = assertThrows(ExecutionException.class, () -> client.newRequest("localhost", connector.getLocalPort())
+            .scheme(HttpScheme.HTTPS.asString())
+            .send());
+        Throwable cause = failure.getCause();
+        assertThat(cause, Matchers.instanceOf(SSLHandshakeException.class));
     }
 }
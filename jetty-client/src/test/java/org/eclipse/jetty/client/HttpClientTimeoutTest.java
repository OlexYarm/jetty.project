--- conflicted
+++ resolved
@@ -28,10 +28,7 @@
 import java.util.concurrent.TimeUnit;
 import java.util.concurrent.TimeoutException;
 import java.util.concurrent.atomic.AtomicBoolean;
-<<<<<<< HEAD
-=======
 import java.util.concurrent.atomic.AtomicInteger;
->>>>>>> e0039a95
 
 import javax.net.ssl.SSLEngine;
 import javax.servlet.ServletException;
@@ -303,8 +300,6 @@
         }
     }
 
-<<<<<<< HEAD
-=======
     @Slow
     @Test
     public void testBlockingConnectTimeoutFailsRequest() throws Exception
@@ -426,7 +421,6 @@
         Assert.assertNotNull(request.getAbortCause());
     }
 
->>>>>>> e0039a95
     @Test
     public void testVeryShortTimeout() throws Exception
     {

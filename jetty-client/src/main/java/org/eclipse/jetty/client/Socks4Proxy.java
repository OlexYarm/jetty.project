--- conflicted
+++ resolved
@@ -195,13 +195,8 @@
                 HttpDestination destination = (HttpDestination)context.get(HttpClientTransport.HTTP_DESTINATION_CONTEXT_KEY);
                 HttpClient client = destination.getHttpClient();
                 ClientConnectionFactory connectionFactory = this.connectionFactory;
-<<<<<<< HEAD
                 if (destination.isSecure())
-                    connectionFactory = new SslClientConnectionFactory(client.getSslContextFactory(), client.getByteBufferPool(), client.getExecutor(), connectionFactory);
-=======
-                if (HttpScheme.HTTPS.is(destination.getScheme()))
                     connectionFactory = client.newSslClientConnectionFactory(connectionFactory);
->>>>>>> d53af5d7
                 org.eclipse.jetty.io.Connection newConnection = connectionFactory.newConnection(getEndPoint(), context);
                 getEndPoint().upgrade(newConnection);
                 if (LOG.isDebugEnabled())

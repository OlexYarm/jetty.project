//
//  ========================================================================
//  Copyright (c) 1995-2019 Mort Bay Consulting Pty. Ltd.
//  ------------------------------------------------------------------------
//  All rights reserved. This program and the accompanying materials
//  are made available under the terms of the Eclipse Public License v1.0
//  and Apache License v2.0 which accompanies this distribution.
//
//      The Eclipse Public License is available at
//      http://www.eclipse.org/legal/epl-v10.html
//
//      The Apache License v2.0 is available at
//      http://www.opensource.org/licenses/apache2.0.php
//
//  You may elect to redistribute this code under either of these licenses.
//  ========================================================================
//

package org.eclipse.jetty.http.client;

import java.io.IOException;
import java.lang.management.ManagementFactory;
import java.nio.file.Files;
import java.nio.file.Path;
import java.nio.file.Paths;
import java.util.ArrayList;
import java.util.List;
import java.util.Optional;
import java.util.concurrent.BlockingQueue;
import java.util.function.Consumer;
import javax.servlet.http.HttpServlet;

import org.eclipse.jetty.alpn.server.ALPNServerConnectionFactory;
import org.eclipse.jetty.client.HttpClient;
import org.eclipse.jetty.client.HttpClientTransport;
import org.eclipse.jetty.client.http.HttpClientTransportOverHTTP;
import org.eclipse.jetty.fcgi.client.http.HttpClientTransportOverFCGI;
import org.eclipse.jetty.fcgi.server.ServerFCGIConnectionFactory;
import org.eclipse.jetty.http2.HTTP2Cipher;
import org.eclipse.jetty.http2.client.HTTP2Client;
import org.eclipse.jetty.http2.client.http.HttpClientTransportOverHTTP2;
import org.eclipse.jetty.http2.server.AbstractHTTP2ServerConnectionFactory;
import org.eclipse.jetty.http2.server.HTTP2CServerConnectionFactory;
import org.eclipse.jetty.http2.server.HTTP2ServerConnectionFactory;
import org.eclipse.jetty.io.ClientConnector;
import org.eclipse.jetty.jmx.MBeanContainer;
import org.eclipse.jetty.server.AbstractConnector;
import org.eclipse.jetty.server.ConnectionFactory;
import org.eclipse.jetty.server.Connector;
import org.eclipse.jetty.server.Handler;
import org.eclipse.jetty.server.HttpConfiguration;
import org.eclipse.jetty.server.HttpConnectionFactory;
import org.eclipse.jetty.server.SecureRequestCustomizer;
import org.eclipse.jetty.server.Server;
import org.eclipse.jetty.server.ServerConnector;
import org.eclipse.jetty.server.SslConnectionFactory;
import org.eclipse.jetty.servlet.ServletContextHandler;
import org.eclipse.jetty.servlet.ServletHolder;
import org.eclipse.jetty.toolchain.test.MavenTestingUtils;
import org.eclipse.jetty.unixsocket.client.HttpClientTransportOverUnixSockets;
import org.eclipse.jetty.unixsocket.server.UnixSocketConnector;
import org.eclipse.jetty.util.BlockingArrayQueue;
import org.eclipse.jetty.util.SocketAddressResolver;
import org.eclipse.jetty.util.StringUtil;
import org.eclipse.jetty.util.log.Log;
import org.eclipse.jetty.util.log.Logger;
import org.eclipse.jetty.util.ssl.SslContextFactory;
import org.eclipse.jetty.util.thread.QueuedThreadPool;

import static org.junit.jupiter.api.Assumptions.assumeTrue;

public class TransportScenario
{
    private static final Logger LOG = Log.getLogger(TransportScenario.class);

    protected final HttpConfiguration httpConfig = new HttpConfiguration();
    protected final Transport transport;
    protected SslContextFactory.Server sslContextFactory;
    protected Server server;
    protected Connector connector;
    protected ServletContextHandler context;
    protected String servletPath = "/servlet";
    protected HttpClient client;
    protected Path sockFile;
    protected final BlockingQueue<String> requestLog = new BlockingArrayQueue<>();

    public TransportScenario(final Transport transport) throws IOException
    {
        this.transport = transport;

        Path unixSocketTmp;
        String tmpProp = System.getProperty("unix.socket.tmp");
        if (StringUtil.isBlank(tmpProp))
            unixSocketTmp = MavenTestingUtils.getTargetPath();
        else
            unixSocketTmp = Paths.get(tmpProp);
        sockFile = Files.createTempFile(unixSocketTmp, "unix", ".sock");
        if (sockFile.toAbsolutePath().toString().length() > UnixSocketConnector.MAX_UNIX_SOCKET_PATH_LENGTH)
        {
            Files.delete(sockFile);
            Path tmp = Paths.get("/tmp");
            assumeTrue(Files.exists(tmp) && Files.isDirectory(tmp));
            sockFile = Files.createTempFile(tmp, "unix", ".sock");
        }

        Files.delete(sockFile);
    }

    public Optional<String> getNetworkConnectorLocalPort()
    {
        if (connector instanceof ServerConnector)
        {
            ServerConnector serverConnector = (ServerConnector)connector;
            return Optional.of(Integer.toString(serverConnector.getLocalPort()));
        }

        return Optional.empty();
    }

    public Optional<Integer> getNetworkConnectorLocalPortInt()
    {
        if (connector instanceof ServerConnector)
        {
            ServerConnector serverConnector = (ServerConnector)connector;
            return Optional.of(serverConnector.getLocalPort());
        }

        return Optional.empty();
    }

    public String getScheme()
    {
        return transport.isTlsBased() ? "https" : "http";
<<<<<<< HEAD
=======
    }

    @Deprecated
    public boolean isHttp1Based()
    {
        return transport.isHttp1Based();
    }

    @Deprecated
    public boolean isTransportSecure()
    {
        return transport.isTlsBased();
>>>>>>> aa7e9ee0
    }

    public HTTP2Client newHTTP2Client(SslContextFactory.Client sslContextFactory)
    {
        ClientConnector clientConnector = new ClientConnector();
        clientConnector.setSelectors(1);
        clientConnector.setSslContextFactory(sslContextFactory);
        return new HTTP2Client(clientConnector);
    }

    public HttpClient newHttpClient(HttpClientTransport transport)
    {
        return new HttpClient(transport);
    }

    public Connector newServerConnector(Server server)
    {
        if (transport == Transport.UNIX_SOCKET)
        {
            UnixSocketConnector unixSocketConnector = new UnixSocketConnector(server, provideServerConnectionFactory(transport));
            unixSocketConnector.setUnixSocket(sockFile.toString());
            return unixSocketConnector;
        }
        return new ServerConnector(server, provideServerConnectionFactory(transport));
    }

    public String newURI()
    {
        StringBuilder ret = new StringBuilder();
        ret.append(getScheme());
        ret.append("://localhost");
        Optional<String> localPort = getNetworkConnectorLocalPort();
        localPort.ifPresent(s -> ret.append(':').append(s));
        return ret.toString();
    }

    public HttpClientTransport provideClientTransport(Transport transport, SslContextFactory.Client sslContextFactory)
    {
        switch (transport)
        {
            case HTTP:
            case HTTPS:
            {
                ClientConnector clientConnector = new ClientConnector();
                clientConnector.setSelectors(1);
                clientConnector.setSslContextFactory(sslContextFactory);
                return new HttpClientTransportOverHTTP(clientConnector);
            }
            case H2C:
            case H2:
            {
                HTTP2Client http2Client = newHTTP2Client(sslContextFactory);
                return new HttpClientTransportOverHTTP2(http2Client);
            }
            case FCGI:
            {
                return new HttpClientTransportOverFCGI(1, "");
            }
            case UNIX_SOCKET:
            {
                return new HttpClientTransportOverUnixSockets(sockFile.toString());
            }
            default:
            {
                throw new IllegalArgumentException();
            }
        }
    }

    public ConnectionFactory[] provideServerConnectionFactory(Transport transport)
    {
        List<ConnectionFactory> result = new ArrayList<>();
        switch (transport)
        {
            case UNIX_SOCKET:
            case HTTP:
            {
                result.add(new HttpConnectionFactory(httpConfig));
                break;
            }
            case HTTPS:
            {
                httpConfig.addCustomizer(new SecureRequestCustomizer());
                HttpConnectionFactory http = new HttpConnectionFactory(httpConfig);
                SslConnectionFactory ssl = new SslConnectionFactory(sslContextFactory, http.getProtocol());
                result.add(ssl);
                result.add(http);
                break;
            }
            case H2C:
            {
                result.add(new HTTP2CServerConnectionFactory(httpConfig));
                break;
            }
            case H2:
            {
                httpConfig.addCustomizer(new SecureRequestCustomizer());
                HTTP2ServerConnectionFactory h2 = new HTTP2ServerConnectionFactory(httpConfig);
                ALPNServerConnectionFactory alpn = new ALPNServerConnectionFactory("h2");
                SslConnectionFactory ssl = new SslConnectionFactory(sslContextFactory, alpn.getProtocol());
                result.add(ssl);
                result.add(alpn);
                result.add(h2);
                break;
            }
            case FCGI:
            {
                result.add(new ServerFCGIConnectionFactory(httpConfig));
                break;
            }
            default:
            {
                throw new IllegalArgumentException();
            }
        }
        return result.toArray(new ConnectionFactory[0]);
    }

    public void setConnectionIdleTimeout(long idleTimeout)
    {
        if (connector instanceof AbstractConnector)
            ((AbstractConnector)connector).setIdleTimeout(idleTimeout);
    }

    public void setServerIdleTimeout(long idleTimeout)
    {
        AbstractHTTP2ServerConnectionFactory h2 = connector.getConnectionFactory(AbstractHTTP2ServerConnectionFactory.class);
        if (h2 != null)
            h2.setStreamIdleTimeout(idleTimeout);
        else
            setConnectionIdleTimeout(idleTimeout);
    }

    public void start(Handler handler) throws Exception
    {
        start(handler, null);
    }

    public void start(Handler handler, Consumer<HttpClient> config) throws Exception
    {
        startServer(handler);
        startClient(config);
    }

    public void start(HttpServlet servlet) throws Exception
    {
        startServer(servlet);
        startClient(null);
    }

    public void startClient() throws Exception
    {
        startClient(null);
    }

    public void startClient(Consumer<HttpClient> config) throws Exception
    {
        QueuedThreadPool clientThreads = new QueuedThreadPool();
        clientThreads.setName("client");
        clientThreads.setDetailedDump(true);
        SslContextFactory.Client sslContextFactory = newClientSslContextFactory();
        client = newHttpClient(provideClientTransport(transport, sslContextFactory));
        client.setExecutor(clientThreads);
        client.setSocketAddressResolver(new SocketAddressResolver.Sync());

        if (config != null)
            config.accept(client);

        client.start();
        if (server != null)
            server.addBean(client);
    }

    public void startServer(HttpServlet servlet) throws Exception
    {
        context = new ServletContextHandler();
        context.setContextPath("/");
        ServletHolder holder = new ServletHolder(servlet);
        holder.setAsyncSupported(true);
        context.addServlet(holder, servletPath);
        startServer(context);
    }

    public void startServer(Handler handler) throws Exception
    {
        sslContextFactory = newServerSslContextFactory();
        QueuedThreadPool serverThreads = new QueuedThreadPool();
        serverThreads.setName("server");
        serverThreads.setDetailedDump(true);
        server = new Server(serverThreads);
        MBeanContainer mbeanContainer = new MBeanContainer(ManagementFactory.getPlatformMBeanServer());
        server.addBean(mbeanContainer);
        connector = newServerConnector(server);
        server.addConnector(connector);

        server.setRequestLog((request, response) ->
        {
            int status = response.getCommittedMetaData().getStatus();
            requestLog.offer(String.format("%s %s %s %03d", request.getMethod(), request.getRequestURI(), request.getProtocol(), status));
        });

        server.setHandler(handler);

        try
        {
            server.start();
        }
        catch (Exception e)
        {
            e.printStackTrace();
        }
    }

    protected SslContextFactory.Server newServerSslContextFactory()
    {
        SslContextFactory.Server sslContextFactory = new SslContextFactory.Server();
        configureSslContextFactory(sslContextFactory);
        return sslContextFactory;
    }

    protected SslContextFactory.Client newClientSslContextFactory()
    {
        SslContextFactory.Client sslContextFactory = new SslContextFactory.Client();
        configureSslContextFactory(sslContextFactory);
        sslContextFactory.setEndpointIdentificationAlgorithm(null);
        return sslContextFactory;
    }

    private void configureSslContextFactory(SslContextFactory sslContextFactory)
    {
        sslContextFactory.setKeyStorePath("src/test/resources/keystore.jks");
        sslContextFactory.setKeyStorePassword("storepwd");
        sslContextFactory.setTrustStorePath("src/test/resources/truststore.jks");
        sslContextFactory.setTrustStorePassword("storepwd");
        sslContextFactory.setUseCipherSuitesOrder(true);
        sslContextFactory.setCipherComparator(HTTP2Cipher.COMPARATOR);
    }

    public void stopClient() throws Exception
    {
        if (client != null)
            client.stop();
    }

    public void stopServer() throws Exception
    {
        if (server != null)
            server.stop();
    }

    public void stop()
    {
        try
        {
            stopClient();
        }
        catch (Exception x)
        {
            LOG.ignore(x);
        }

        try
        {
            stopServer();
        }
        catch (Exception x)
        {
            LOG.ignore(x);
        }

        if (sockFile != null)
        {
            try
            {
                Files.deleteIfExists(sockFile);
            }
            catch (IOException e)
            {
                LOG.warn(e);
            }
        }
    }
}<|MERGE_RESOLUTION|>--- conflicted
+++ resolved
@@ -102,7 +102,6 @@
             assumeTrue(Files.exists(tmp) && Files.isDirectory(tmp));
             sockFile = Files.createTempFile(tmp, "unix", ".sock");
         }
-
         Files.delete(sockFile);
     }
 
@@ -131,21 +130,6 @@
     public String getScheme()
     {
         return transport.isTlsBased() ? "https" : "http";
-<<<<<<< HEAD
-=======
-    }
-
-    @Deprecated
-    public boolean isHttp1Based()
-    {
-        return transport.isHttp1Based();
-    }
-
-    @Deprecated
-    public boolean isTransportSecure()
-    {
-        return transport.isTlsBased();
->>>>>>> aa7e9ee0
     }
 
     public HTTP2Client newHTTP2Client(SslContextFactory.Client sslContextFactory)

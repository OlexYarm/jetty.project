//
// ========================================================================
// Copyright (c) 1995-2020 Mort Bay Consulting Pty Ltd and others.
//
// This program and the accompanying materials are made available under
// the terms of the Eclipse Public License 2.0 which is available at
// https://www.eclipse.org/legal/epl-2.0
//
// This Source Code may also be made available under the following
// Secondary Licenses when the conditions for such availability set
// forth in the Eclipse Public License, v. 2.0 are satisfied:
// the Apache License v2.0 which is available at
// https://www.apache.org/licenses/LICENSE-2.0
//
// SPDX-License-Identifier: EPL-2.0 OR Apache-2.0
// ========================================================================
//

package org.eclipse.jetty.osgi.test;

import java.io.File;
import java.util.ArrayList;
import java.util.HashMap;
import java.util.List;
import java.util.Map;

import org.eclipse.jetty.osgi.boot.OSGiServerConstants;
import org.eclipse.jetty.toolchain.test.FS;
import org.eclipse.jetty.util.StringUtil;
import org.eclipse.jetty.util.ssl.SslContextFactory;
import org.ops4j.pax.exam.CoreOptions;
import org.ops4j.pax.exam.Option;
import org.ops4j.pax.exam.options.WrappedUrlProvisionOption.OverwriteMode;
import org.ops4j.pax.tinybundles.core.TinyBundle;
import org.ops4j.pax.tinybundles.core.TinyBundles;
import org.osgi.framework.Bundle;
import org.osgi.framework.BundleActivator;
import org.osgi.framework.BundleContext;
import org.osgi.framework.Constants;
import org.osgi.framework.ServiceReference;

import static org.junit.Assert.assertEquals;
import static org.junit.Assert.assertNotNull;
import static org.junit.Assert.assertNull;
import static org.junit.Assert.assertTrue;
import static org.ops4j.pax.exam.CoreOptions.mavenBundle;
import static org.ops4j.pax.exam.CoreOptions.systemProperty;
import static org.ops4j.pax.exam.CoreOptions.wrappedBundle;

/**
 * Helper methods for pax-exam tests
 */
public class TestOSGiUtil
{
    public static final String BUNDLE_DEBUG = "bundle.debug";
    
    /**
     * Null FragmentActivator for the fake bundle
     * that exposes src/test/resources/jetty-logging.properties in
     * the osgi container
     */
    public static class FragmentActivator implements BundleActivator
    {
        @Override
        public void start(BundleContext context) throws Exception
        {
        }

        @Override
        public void stop(BundleContext context) throws Exception
        {
        }
    }

    public static List<Option> configureJettyHomeAndPort(boolean ssl, String jettySelectorFileName)
    {
        File etc = new File(FS.separators("src/test/config/etc"));

        List<Option> options = new ArrayList<>();
        StringBuffer xmlConfigs = new StringBuffer();
        xmlConfigs.append(new File(etc, "jetty.xml").toURI());
        xmlConfigs.append(";");
        if (ssl)
        {
            options.add(CoreOptions.systemProperty("jetty.ssl.port").value("0"));
            xmlConfigs.append(new File(etc, "jetty-ssl.xml").toURI());
            xmlConfigs.append(";");
            xmlConfigs.append(new File(etc, "jetty-alpn.xml").toURI());
            xmlConfigs.append(";");
            xmlConfigs.append(new File(etc, "jetty-https.xml").toURI());
            xmlConfigs.append(";");
        }
        xmlConfigs.append(new File(etc, jettySelectorFileName).toURI());
        xmlConfigs.append(";");
        xmlConfigs.append(new File(etc, "jetty-deployer.xml").toURI());
        xmlConfigs.append(";");
        xmlConfigs.append(new File(etc, "jetty-testrealm.xml").toURI());

        options.add(systemProperty(OSGiServerConstants.MANAGED_JETTY_XML_CONFIG_URLS).value(xmlConfigs.toString()));
        options.add(systemProperty("jetty.http.port").value("0"));
        options.add(systemProperty("jetty.home").value(etc.getParentFile().getAbsolutePath()));
        options.add(systemProperty("jetty.base").value(etc.getParentFile().getAbsolutePath()));
        return options;
    }
    
    public static List<Option> configurePaxExamLogging()
    {
        //sort out logging from the pax-exam environment
        List<Option> options = new ArrayList<>();
        options.add(systemProperty("pax.exam.logging").value("none"));
        String paxExamLogLevel = System.getProperty("pax.exam.LEVEL", "WARN");
        options.add(systemProperty("org.ops4j.pax.logging.DefaultServiceLog.level").value(paxExamLogLevel));
        return options;
    }

    public static List<Option> provisionCoreJetty()
    {
        List<Option> res = new ArrayList<>();
        // get the jetty home config from the osgi boot bundle.
        res.add(CoreOptions.systemProperty("jetty.home.bundle").value("org.eclipse.jetty.osgi.boot"));
        res.addAll(coreJettyDependencies());
        return res;
    }

    public static Option optionalRemoteDebug()
    {
        return CoreOptions.when(Boolean.getBoolean("pax.exam.debug.remote"))
            .useOptions(CoreOptions.vmOption("-Xrunjdwp:transport=dt_socket,server=y,suspend=y,address=5005"));
    }

    public static List<Option> coreJettyDependencies()
    {
        List<Option> res = new ArrayList<>();
        //enables a dump of the status of all deployed bundles
        res.add(systemProperty("bundle.debug").value(Boolean.toString(Boolean.getBoolean(TestOSGiUtil.BUNDLE_DEBUG))));

        //add locations to look for jars to deploy
        String mavenRepoPath = System.getProperty("mavenRepoPath");
        if (!StringUtil.isBlank(mavenRepoPath))
        {
            res.add(systemProperty("org.ops4j.pax.url.mvn.localRepository").value(mavenRepoPath));
            res.add(systemProperty("org.ops4j.pax.url.mvn.defaultRepositories").value("file://" + mavenRepoPath + "@id=local.repo"));
            res.add(systemProperty("org.ops4j.pax.url.mvn.useFallbackRepositories").value(Boolean.FALSE.toString()));
            res.add(systemProperty("org.ops4j.pax.url.mvn.repositories").value("+https://repo1.maven.org/maven2@id=maven.central.repo"));
        }
        String settingsFilePath = System.getProperty("settingsFilePath");
        if (!StringUtil.isBlank(settingsFilePath))
        {
            res.add(systemProperty("org.ops4j.pax.url.mvn.settings").value(System.getProperty("settingsFilePath")));
        }

        //make src/test/resources/jetty-logging.properties visible to jetty in the osgi container        
        TinyBundle loggingPropertiesBundle = TinyBundles.bundle();
        loggingPropertiesBundle.add("jetty-logging.properties", ClassLoader.getSystemResource("jetty-logging.properties"));
        loggingPropertiesBundle.set(Constants.BUNDLE_SYMBOLICNAME, "jetty-logging-properties");
        loggingPropertiesBundle.set(Constants.FRAGMENT_HOST, "org.eclipse.jetty.logging");
        loggingPropertiesBundle.add(FragmentActivator.class);
        res.add(CoreOptions.streamBundle(loggingPropertiesBundle.build()).noStart());
        res.add(mavenBundle().groupId("org.eclipse.jetty.toolchain").artifactId("jetty-jakarta-servlet-api").versionAsInProject().start());

        res.add(mavenBundle().groupId("org.ow2.asm").artifactId("asm").versionAsInProject().start());
        res.add(mavenBundle().groupId("org.ow2.asm").artifactId("asm-commons").versionAsInProject().start());
        res.add(mavenBundle().groupId("org.ow2.asm").artifactId("asm-tree").versionAsInProject().start());
        res.add(mavenBundle().groupId("org.apache.aries.spifly").artifactId("org.apache.aries.spifly.dynamic.bundle").versionAsInProject().start());
        res.add(mavenBundle().groupId("jakarta.annotation").artifactId("jakarta.annotation-api").versionAsInProject().start());
        
        //remove unused imports and exports from jakarta.transaction-api manifest
        res.add(wrappedBundle(mavenBundle().groupId("jakarta.transaction").artifactId("jakarta.transaction-api").versionAsInProject())
            .instructions("Import-Package=javax.transaction.xa&Export-Package=jakarta.transaction.*;version=\"2.0.0\"")
            .overwriteManifest(OverwriteMode.MERGE)
            .start());

        //the slf4j-api jar does not have support for ServiceLoader in osgi in its manifest, so add it now
        res.add(wrappedBundle(mavenBundle().groupId("org.slf4j").artifactId("slf4j-api").versionAsInProject())
            .instructions("Require-Capability=osgi.serviceloader;filter:=\"(osgi.serviceloader=org.slf4j.spi.SLF4JServiceProvider)\",osgi.extender;filter:=\"(osgi.extender=osgi.serviceloader.processor)\"")
            .overwriteManifest(OverwriteMode.MERGE)
            .start());
        res.add(mavenBundle().groupId("org.eclipse.jetty").artifactId("jetty-slf4j-impl").versionAsInProject().start());
        res.add(mavenBundle().groupId("org.eclipse.jetty").artifactId("jetty-util").versionAsInProject().start());
        res.add(mavenBundle().groupId("org.eclipse.jetty").artifactId("jetty-deploy").versionAsInProject().start());
        res.add(mavenBundle().groupId("org.eclipse.jetty").artifactId("jetty-server").versionAsInProject().start());
        res.add(mavenBundle().groupId("org.eclipse.jetty").artifactId("jetty-servlet").versionAsInProject().start());
        res.add(mavenBundle().groupId("org.eclipse.jetty").artifactId("jetty-http").versionAsInProject().start());
        res.add(mavenBundle().groupId("org.eclipse.jetty").artifactId("jetty-xml").versionAsInProject().start());
        res.add(mavenBundle().groupId("org.eclipse.jetty").artifactId("jetty-webapp").versionAsInProject().start());
        res.add(mavenBundle().groupId("org.eclipse.jetty").artifactId("jetty-io").versionAsInProject().start());
        res.add(mavenBundle().groupId("org.eclipse.jetty").artifactId("jetty-security").versionAsInProject().start());
        res.add(mavenBundle().groupId("org.eclipse.jetty").artifactId("jetty-servlets").versionAsInProject().start());
        res.add(mavenBundle().groupId("org.eclipse.jetty").artifactId("jetty-client").versionAsInProject().start());
        res.add(mavenBundle().groupId("org.eclipse.jetty").artifactId("jetty-jndi").versionAsInProject().start());
        res.add(mavenBundle().groupId("org.eclipse.jetty").artifactId("jetty-plus").versionAsInProject().start());
        res.add(mavenBundle().groupId("org.eclipse.jetty").artifactId("jetty-annotations").versionAsInProject().start());
        res.add(mavenBundle().groupId("org.eclipse.jetty.websocket").artifactId("websocket-core").versionAsInProject().start());
        res.add(mavenBundle().groupId("org.eclipse.jetty.websocket").artifactId("websocket-servlet").versionAsInProject().start());
        res.add(mavenBundle().groupId("org.eclipse.jetty.websocket").artifactId("websocket-util").versionAsInProject().start());
        res.add(mavenBundle().groupId("org.eclipse.jetty.websocket").artifactId("websocket-jetty-api").versionAsInProject().start());
        res.add(mavenBundle().groupId("org.eclipse.jetty.websocket").artifactId("websocket-jetty-server").versionAsInProject().start());
        res.add(mavenBundle().groupId("org.eclipse.jetty.websocket").artifactId("websocket-jetty-client").versionAsInProject().start());
        res.add(mavenBundle().groupId("org.eclipse.jetty.websocket").artifactId("websocket-jetty-common").versionAsInProject().start());
        res.add(mavenBundle().groupId("org.eclipse.jetty.toolchain").artifactId("jetty-jakarta-websocket-api").versionAsInProject().noStart());
        res.add(mavenBundle().groupId("org.eclipse.jetty.websocket").artifactId("websocket-jakarta-server").versionAsInProject().noStart());
        res.add(mavenBundle().groupId("org.eclipse.jetty.websocket").artifactId("websocket-jakarta-client").versionAsInProject().noStart());
        res.add(mavenBundle().groupId("org.eclipse.jetty.websocket").artifactId("websocket-jakarta-common").versionAsInProject().noStart());
        res.add(mavenBundle().groupId("org.eclipse.jetty.osgi").artifactId("jetty-osgi-boot").versionAsInProject().start());
        return res;
    }

    public static List<Option> jspDependencies()
    {
        List<Option> res = new ArrayList<>();

        //jetty jsp bundles  
        res.add(mavenBundle().groupId("org.mortbay.jasper").artifactId("apache-el").versionAsInProject().start());
        res.add(mavenBundle().groupId("org.mortbay.jasper").artifactId("apache-jsp").versionAsInProject().start());
        res.add(mavenBundle().groupId("org.eclipse.jetty").artifactId("apache-jsp").versionAsInProject().start());
        res.add(mavenBundle().groupId("jakarta.servlet.jsp.jstl").artifactId("jakarta.servlet.jsp.jstl-api").versionAsInProject());
        res.add(mavenBundle().groupId("org.apache.servicemix.bundles").artifactId("org.apache.servicemix.bundles.xmlresolver").version("1.2_5").start());
        res.add(mavenBundle().groupId("org.apache.servicemix.bundles").artifactId("org.apache.servicemix.bundles.xerces").version("2.12.0_1").start());
        res.add(mavenBundle().groupId("org.apache.servicemix.bundles").artifactId("org.apache.servicemix.bundles.xalan-serializer").version("2.7.2_1").start());
        res.add(mavenBundle().groupId("org.apache.servicemix.bundles").artifactId("org.apache.servicemix.bundles.bcel").version("5.2_4").start());
        res.add(mavenBundle().groupId("org.apache.servicemix.bundles").artifactId("org.apache.servicemix.bundles.xalan").version("2.7.2_3").start());
        res.add(mavenBundle().groupId("org.mortbay.jasper").artifactId("taglibs-standard").versionAsInProject().start());
        res.add(mavenBundle().groupId("org.eclipse.jdt").artifactId("ecj").versionAsInProject().start());
        res.add(mavenBundle().groupId("org.eclipse.jetty.osgi").artifactId("jetty-osgi-boot-jsp").versionAsInProject().noStart());
        return res;
    }

    protected static Bundle getBundle(BundleContext bundleContext, String symbolicName)
    {
        Map<String, Bundle> bundles = new HashMap<>();
        for (Bundle b : bundleContext.getBundles())
        {
            Bundle prevBundle = bundles.put(b.getSymbolicName(), b);
            String err = prevBundle != null ? "2 versions of the bundle " + b.getSymbolicName() +
                " " +
                b.getHeaders().get("Bundle-Version") +
                " and " +
                prevBundle.getHeaders().get("Bundle-Version") : "";
            assertNull(err, prevBundle);
        }
        return bundles.get(symbolicName);
    }

    protected static void diagnoseBundles(BundleContext bundleContext)
    {
        System.err.println("ACTIVE: " + Bundle.ACTIVE);
        System.err.println("RESOLVED: " + Bundle.RESOLVED);
        System.err.println("INSTALLED: " + Bundle.INSTALLED);
        for (Bundle b : bundleContext.getBundles())
        {
            switch (b.getState())
            {
                case Bundle.INSTALLED:
                {
                    //can't start a fragment bundle
                    if (b.getHeaders().get("Fragment-Host") == null)
                    {
                        diagnoseNonActiveOrNonResolvedBundle(b);
                    }
<<<<<<< HEAD
                    dumpBundleState(b);
=======
                    dumpBundle(b);
>>>>>>> 73382fe4
                    break;
                }
                default:
                {
<<<<<<< HEAD
                    dumpBundleState(b);
                }
            }
        }
    }
    
    protected static void dumpBundleState(Bundle b)
    {
        System.err.println("Bundle: [" + b.getBundleId() + "] " + b + " State=" + b.getState());
    }

    protected static boolean diagnoseNonActiveOrNonResolvedBundle(Bundle b)
=======
                    dumpBundle(b);
                }
            }
        }
    }
    
    protected static void dumpBundle(Bundle b)
>>>>>>> 73382fe4
    {
        System.err.println("    " + b.getBundleId() + " " + b.getSymbolicName() + " " + b.getLocation() + " " + b.getVersion() + " " + b.getState());
    }

    protected static void diagnoseNonActiveOrNonResolvedBundle(Bundle b)
    {        
        if (b.getState() != Bundle.ACTIVE && b.getHeaders().get("Fragment-Host") == null)
        {
            try
            {
                System.err.println("Trying to start the bundle " + b.getSymbolicName() + " that was supposed to be active or resolved.");
                b.start();
                System.err.println(b.getSymbolicName() + " did start");
            }
            catch (Throwable t)
            {
                System.err.println(b.getSymbolicName() + " failed to start");
                t.printStackTrace(System.err);
            }
        }
<<<<<<< HEAD
        return false;
=======
>>>>>>> 73382fe4
    }

    protected static void dumpBundles(BundleContext bundleContext)
    {
        System.err.println("ACTIVE: " + Bundle.ACTIVE);
        System.err.println("RESOLVED: " + Bundle.RESOLVED);
        System.err.println("INSTALLED: " + Bundle.INSTALLED);
        for (Bundle b : bundleContext.getBundles())
            dumpBundle(b);
    }

    @SuppressWarnings("rawtypes")
    protected static ServiceReference[] getServices(String service, BundleContext bundleContext) throws Exception
    {
        return bundleContext.getAllServiceReferences(service, null);
    }

    protected static SslContextFactory.Client newClientSslContextFactory()
    {
        SslContextFactory.Client sslContextFactory = new SslContextFactory.Client(true);
        sslContextFactory.setEndpointIdentificationAlgorithm(null);
        return sslContextFactory;
    }

    public static void assertContains(String message, String haystack, String needle)
    {
        assertTrue(message + "\nContains: <" + needle + ">\nIn:\n" + haystack, haystack.contains(needle));
    }
<<<<<<< HEAD

// THIS IS NOT USED???
//
//    protected static void testHttpServiceGreetings(BundleContext bundleContext, String protocol, int port) throws Exception
//    {
//        assertActiveBundle(bundleContext, "org.eclipse.jetty.osgi.boot");
//
//        assertActiveBundle(bundleContext, "org.eclipse.jetty.osgi.httpservice");
//        assertActiveBundle(bundleContext, "org.eclipse.equinox.http.servlet");
//
//        // in the OSGi world this would be bad code and we should use a bundle
//        // tracker.
//        // here we purposely want to make sure that the httpService is actually
//        // ready.
//        ServiceReference<?> sr = bundleContext.getServiceReference(HttpService.class.getName());
//        assertNotNull("The httpServiceOSGiBundle is started and should " + "have deployed a service reference for HttpService", sr);
//        HttpService http = (HttpService)bundleContext.getService(sr);
//        http.registerServlet("/greetings", new HttpServlet()
//        {
//            private static final long serialVersionUID = 1L;
//
//            @Override
//            protected void doGet(HttpServletRequest req, HttpServletResponse resp) throws ServletException, IOException
//            {
//                resp.getWriter().write("Hello");
//            }
//        }, null, null);
//
//        // now test the servlet
//        ClientConnector clientConnector = new ClientConnector();
//        clientConnector.setSelectors(1);
//        clientConnector.setSslContextFactory(newClientSslContextFactory());
//        HttpClient client = new HttpClient(new HttpClientTransportOverHTTP(clientConnector));
//        try
//        {
//            client.start();
//            ContentResponse response = client.GET(protocol + "://127.0.0.1:" + port + "/greetings");
//            assertEquals(HttpStatus.OK_200, response.getStatus());
//
//            String content = new String(response.getContent());
//            assertEquals("Hello", content);
//        }
//        finally
//        {
//            client.stop();
//        }
//    }
=======
>>>>>>> 73382fe4
}<|MERGE_RESOLUTION|>--- conflicted
+++ resolved
@@ -39,8 +39,6 @@
 import org.osgi.framework.Constants;
 import org.osgi.framework.ServiceReference;
 
-import static org.junit.Assert.assertEquals;
-import static org.junit.Assert.assertNotNull;
 import static org.junit.Assert.assertNull;
 import static org.junit.Assert.assertTrue;
 import static org.ops4j.pax.exam.CoreOptions.mavenBundle;
@@ -257,29 +255,11 @@
                     {
                         diagnoseNonActiveOrNonResolvedBundle(b);
                     }
-<<<<<<< HEAD
-                    dumpBundleState(b);
-=======
                     dumpBundle(b);
->>>>>>> 73382fe4
                     break;
                 }
                 default:
                 {
-<<<<<<< HEAD
-                    dumpBundleState(b);
-                }
-            }
-        }
-    }
-    
-    protected static void dumpBundleState(Bundle b)
-    {
-        System.err.println("Bundle: [" + b.getBundleId() + "] " + b + " State=" + b.getState());
-    }
-
-    protected static boolean diagnoseNonActiveOrNonResolvedBundle(Bundle b)
-=======
                     dumpBundle(b);
                 }
             }
@@ -287,7 +267,6 @@
     }
     
     protected static void dumpBundle(Bundle b)
->>>>>>> 73382fe4
     {
         System.err.println("    " + b.getBundleId() + " " + b.getSymbolicName() + " " + b.getLocation() + " " + b.getVersion() + " " + b.getState());
     }
@@ -308,10 +287,6 @@
                 t.printStackTrace(System.err);
             }
         }
-<<<<<<< HEAD
-        return false;
-=======
->>>>>>> 73382fe4
     }
 
     protected static void dumpBundles(BundleContext bundleContext)
@@ -340,54 +315,6 @@
     {
         assertTrue(message + "\nContains: <" + needle + ">\nIn:\n" + haystack, haystack.contains(needle));
     }
-<<<<<<< HEAD
-
-// THIS IS NOT USED???
-//
-//    protected static void testHttpServiceGreetings(BundleContext bundleContext, String protocol, int port) throws Exception
-//    {
-//        assertActiveBundle(bundleContext, "org.eclipse.jetty.osgi.boot");
-//
-//        assertActiveBundle(bundleContext, "org.eclipse.jetty.osgi.httpservice");
-//        assertActiveBundle(bundleContext, "org.eclipse.equinox.http.servlet");
-//
-//        // in the OSGi world this would be bad code and we should use a bundle
-//        // tracker.
-//        // here we purposely want to make sure that the httpService is actually
-//        // ready.
-//        ServiceReference<?> sr = bundleContext.getServiceReference(HttpService.class.getName());
-//        assertNotNull("The httpServiceOSGiBundle is started and should " + "have deployed a service reference for HttpService", sr);
-//        HttpService http = (HttpService)bundleContext.getService(sr);
-//        http.registerServlet("/greetings", new HttpServlet()
-//        {
-//            private static final long serialVersionUID = 1L;
-//
-//            @Override
-//            protected void doGet(HttpServletRequest req, HttpServletResponse resp) throws ServletException, IOException
-//            {
-//                resp.getWriter().write("Hello");
-//            }
-//        }, null, null);
-//
-//        // now test the servlet
-//        ClientConnector clientConnector = new ClientConnector();
-//        clientConnector.setSelectors(1);
-//        clientConnector.setSslContextFactory(newClientSslContextFactory());
-//        HttpClient client = new HttpClient(new HttpClientTransportOverHTTP(clientConnector));
-//        try
-//        {
-//            client.start();
-//            ContentResponse response = client.GET(protocol + "://127.0.0.1:" + port + "/greetings");
-//            assertEquals(HttpStatus.OK_200, response.getStatus());
-//
-//            String content = new String(response.getContent());
-//            assertEquals("Hello", content);
-//        }
-//        finally
-//        {
-//            client.stop();
 //        }
 //    }
-=======
->>>>>>> 73382fe4
 }
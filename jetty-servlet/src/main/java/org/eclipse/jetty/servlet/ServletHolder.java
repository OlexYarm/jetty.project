//
// ========================================================================
// Copyright (c) 1995-2020 Mort Bay Consulting Pty Ltd and others.
//
// This program and the accompanying materials are made available under
// the terms of the Eclipse Public License 2.0 which is available at
// https://www.eclipse.org/legal/epl-2.0
//
// This Source Code may also be made available under the following
// Secondary Licenses when the conditions for such availability set
// forth in the Eclipse Public License, v. 2.0 are satisfied:
// the Apache License v2.0 which is available at
// https://www.apache.org/licenses/LICENSE-2.0
//
// SPDX-License-Identifier: EPL-2.0 OR Apache-2.0
// ========================================================================
//

package org.eclipse.jetty.servlet;

import java.io.File;
import java.io.IOException;
import java.lang.reflect.InvocationTargetException;
import java.lang.reflect.Method;
import java.util.ArrayList;
import java.util.Arrays;
import java.util.Collection;
import java.util.Collections;
import java.util.HashMap;
import java.util.HashSet;
import java.util.List;
import java.util.Map;
import java.util.Objects;
import java.util.Set;
import java.util.Stack;
import java.util.concurrent.TimeUnit;
<<<<<<< HEAD
=======
import java.util.concurrent.atomic.AtomicLong;
import javax.servlet.GenericServlet;
import javax.servlet.MultipartConfigElement;
import javax.servlet.Servlet;
import javax.servlet.ServletConfig;
import javax.servlet.ServletContext;
import javax.servlet.ServletException;
import javax.servlet.ServletRegistration;
import javax.servlet.ServletRequest;
import javax.servlet.ServletResponse;
import javax.servlet.ServletSecurityElement;
import javax.servlet.SingleThreadModel;
import javax.servlet.UnavailableException;
import javax.servlet.http.HttpServletResponse;
>>>>>>> 1ad6ebab

import jakarta.servlet.GenericServlet;
import jakarta.servlet.MultipartConfigElement;
import jakarta.servlet.Servlet;
import jakarta.servlet.ServletConfig;
import jakarta.servlet.ServletContext;
import jakarta.servlet.ServletException;
import jakarta.servlet.ServletRegistration;
import jakarta.servlet.ServletRequest;
import jakarta.servlet.ServletResponse;
import jakarta.servlet.ServletSecurityElement;
import jakarta.servlet.SingleThreadModel;
import jakarta.servlet.UnavailableException;
import jakarta.servlet.http.HttpServletResponse;
import org.eclipse.jetty.security.IdentityService;
import org.eclipse.jetty.security.RunAsToken;
import org.eclipse.jetty.server.Request;
import org.eclipse.jetty.server.UserIdentity;
import org.eclipse.jetty.server.handler.ContextHandler;
import org.eclipse.jetty.util.Loader;
import org.eclipse.jetty.util.StringUtil;
import org.eclipse.jetty.util.annotation.ManagedAttribute;
import org.eclipse.jetty.util.annotation.ManagedObject;
import org.eclipse.jetty.util.component.Dumpable;
import org.eclipse.jetty.util.component.DumpableCollection;
import org.eclipse.jetty.util.thread.AutoLock;
import org.slf4j.Logger;
import org.slf4j.LoggerFactory;

/**
 * Servlet Instance and Context Holder.
 * <p>
 * Holds the name, params and some state of a jakarta.servlet.Servlet
 * instance. It implements the ServletConfig interface.
 * This class will organise the loading of the servlet when needed or
 * requested.
 */
@ManagedObject("Servlet Holder")
public class ServletHolder extends Holder<Servlet> implements UserIdentity.Scope, Comparable<ServletHolder>
{
    private static final Logger LOG = LoggerFactory.getLogger(ServletHolder.class);
    private int _initOrder = -1;
    private boolean _initOnStartup = false;
    private Map<String, String> _roleMap;
    private String _forcedPath;
    private String _runAsRole;
    private ServletRegistration.Dynamic _registration;
    private JspContainer _jspContainer;

    private volatile Servlet _servlet;
    private Config _config;
    private boolean _enabled = true;

    public static final String APACHE_SENTINEL_CLASS = "org.apache.tomcat.InstanceManager";
    public static final String JSP_GENERATED_PACKAGE_NAME = "org.eclipse.jetty.servlet.jspPackagePrefix";

    public enum JspContainer
    {
        APACHE, OTHER
    }

    /**
     * Constructor .
     */
    public ServletHolder()
    {
        this(Source.EMBEDDED);
    }

    /**
     * Constructor .
     *
     * @param creator the holder source
     */
    public ServletHolder(Source creator)
    {
        super(creator);
    }

    /**
     * Constructor for existing servlet.
     *
     * @param servlet the servlet
     */
    public ServletHolder(Servlet servlet)
    {
        this(Source.EMBEDDED);
        setServlet(servlet);
    }

    /**
     * Constructor for servlet class.
     *
     * @param name the name of the servlet
     * @param servlet the servlet class
     */
    public ServletHolder(String name, Class<? extends Servlet> servlet)
    {
        this(Source.EMBEDDED);
        setName(name);
        setHeldClass(servlet);
    }

    /**
     * Constructor for servlet class.
     *
     * @param name the servlet name
     * @param servlet the servlet
     */
    public ServletHolder(String name, Servlet servlet)
    {
        this(Source.EMBEDDED);
        setName(name);
        setServlet(servlet);
    }

    /**
     * Constructor for servlet class.
     *
     * @param servlet the servlet class
     */
    public ServletHolder(Class<? extends Servlet> servlet)
    {
        this(Source.EMBEDDED);
        setHeldClass(servlet);
    }

    /**
     * @return The unavailable exception or null if not unavailable
     */
    public UnavailableException getUnavailableException()
    {
        Servlet servlet = _servlet;
        if (servlet instanceof UnavailableServlet)
            return ((UnavailableServlet)servlet).getUnavailableException();
        return null;
    }

    public void setServlet(Servlet servlet)
    {
        if (servlet == null || servlet instanceof SingleThreadModel)
            throw new IllegalArgumentException(SingleThreadModel.class.getName() + " has been deprecated since Servlet API 2.4");
        setInstance(servlet);
    }

    @ManagedAttribute(value = "initialization order", readonly = true)
    public int getInitOrder()
    {
        return _initOrder;
    }

    /**
     * Set the initialize order.
     * <p>
     * Holders with order&lt;0, are initialized on use. Those with
     * order&gt;=0 are initialized in increasing order when the handler
     * is started.
     *
     * @param order the servlet init order
     */
    public void setInitOrder(int order)
    {
        _initOnStartup = order >= 0;
        _initOrder = order;
    }

    /**
     * Comparator by init order.
     */
    @Override
    public int compareTo(ServletHolder sh)
    {
        if (sh == this)
            return 0;

        if (sh._initOrder < _initOrder)
            return 1;

        if (sh._initOrder > _initOrder)
            return -1;

        // consider getClassName(), need to position properly when one is configured but not the other
        int c;
        if (getClassName() == null && sh.getClassName() == null)
            c = 0;
        else if (getClassName() == null)
            c = -1;
        else if (sh.getClassName() == null)
            c = 1;
        else
            c = getClassName().compareTo(sh.getClassName());

        // if _initOrder and getClassName() are the same, consider the getName()
        if (c == 0)
            c = getName().compareTo(sh.getName());

        return c;
    }

    @Override
    public boolean equals(Object o)
    {
        return o instanceof ServletHolder && compareTo((ServletHolder)o) == 0;
    }

    @Override
    public int hashCode()
    {
        return getName() == null ? System.identityHashCode(this) : getName().hashCode();
    }

    /**
     * Link a user role.
     * Translate the role name used by a servlet, to the link name
     * used by the container.
     *
     * @param name The role name as used by the servlet
     * @param link The role name as used by the container.
     */
    public void setUserRoleLink(String name, String link)
    {
        try (AutoLock l = lock())
        {
            if (_roleMap == null)
                _roleMap = new HashMap<>();
            _roleMap.put(name, link);
        }
    }

    /**
     * get a user role link.
     *
     * @param name The name of the role
     * @return The name as translated by the link. If no link exists,
     * the name is returned.
     */
    public String getUserRoleLink(String name)
    {
        try (AutoLock l = lock())
        {
            if (_roleMap == null)
                return name;
            String link = _roleMap.get(name);
            return (link == null) ? name : link;
        }
    }

    /**
     * @return Returns the forcedPath.
     */
    @ManagedAttribute(value = "forced servlet path", readonly = true)
    public String getForcedPath()
    {
        return _forcedPath;
    }

    /**
     * @param forcedPath The forcedPath to set.
     */
    public void setForcedPath(String forcedPath)
    {
        _forcedPath = forcedPath;
    }

    public boolean isEnabled()
    {
        return _enabled;
    }

    public void setEnabled(boolean enabled)
    {
        _enabled = enabled;
    }

    @Override
    public void doStart()
        throws Exception
    {
        if (!_enabled)
            return;

        // Handle JSP file forced paths
        if (_forcedPath != null)
        {
            // Look for a precompiled JSP Servlet
            String precompiled = getClassNameForJsp(_forcedPath);
            if (!StringUtil.isBlank(precompiled))
            {
                if (LOG.isDebugEnabled())
                    LOG.debug("Checking for precompiled servlet {} for jsp {}", precompiled, _forcedPath);
                ServletHolder jsp = getServletHandler().getServlet(precompiled);
                if (jsp != null && jsp.getClassName() != null)
                {
                    if (LOG.isDebugEnabled())
                        LOG.debug("JSP file {} for {} mapped to Servlet {}", _forcedPath, getName(), jsp.getClassName());
                    // set the className for this servlet to the precompiled one
                    setClassName(jsp.getClassName());
                }
                else
                {
                    // Look for normal JSP servlet
                    jsp = getServletHandler().getServlet("jsp");
                    if (jsp != null)
                    {
                        if (LOG.isDebugEnabled())
                            LOG.debug("JSP file {} for {} mapped to JspServlet class {}", _forcedPath, getName(), jsp.getClassName());
                        setClassName(jsp.getClassName());
                        //copy jsp init params that don't exist for this servlet
                        for (Map.Entry<String, String> entry : jsp.getInitParameters().entrySet())
                        {
                            if (!getInitParameters().containsKey(entry.getKey()))
                                setInitParameter(entry.getKey(), entry.getValue());
                        }
                        //jsp specific: set up the jsp-file on the JspServlet. If load-on-startup is >=0 and the jsp container supports
                        //precompilation, the jsp will be compiled when this holder is initialized. If not load on startup, or the
                        //container does not support startup precompilation, it will be compiled at runtime when handling a request for this jsp.
                        //See also adaptForcedPathToJspContainer
                        setInitParameter("jspFile", _forcedPath);
                    }
                }
            }
            else
                LOG.warn("Bad jsp-file {} conversion to classname in holder {}", _forcedPath, getName());
        }

        //check servlet has a class (ie is not a preliminary registration). If preliminary, fail startup.
        try
        {
            super.doStart();
        }
        catch (UnavailableException ex)
        {
            makeUnavailable(ex);
            if (getServletHandler().isStartWithUnavailable())
            {
                LOG.trace("IGNORED", ex);
                return;
            }
            else
                throw ex;
        }

        //servlet is not an instance of jakarta.servlet.Servlet
        try
        {
            checkServletType();
        }
        catch (UnavailableException ex)
        {
            makeUnavailable(ex);
            if (getServletHandler().isStartWithUnavailable())
            {
                LOG.trace("IGNORED", ex);
                return;
            }
            else
                throw ex;
        }

        //check if we need to forcibly set load-on-startup
        checkInitOnStartup();

        _config = new Config();
<<<<<<< HEAD

        try (AutoLock l = lock())
        {
            if (getHeldClass() != null && jakarta.servlet.SingleThreadModel.class.isAssignableFrom(getHeldClass()))
                _servlet = new SingleThreadedWrapper();
        }
=======
>>>>>>> 1ad6ebab
    }

    @Override
    public void initialize()
        throws Exception
    {
        try (AutoLock l = lock())
        {
            if (_servlet == null && (_initOnStartup || isInstance()))
            {
                super.initialize();
                initServlet();
            }
        }
    }

    @Override
    public void doStop()
        throws Exception
    {
        try (AutoLock l = lock())
        {
            Servlet servlet = _servlet;
            if (servlet != null)
            {
                _servlet = null;
                try
                {
                    destroyInstance(servlet);
                }
                catch (Exception e)
                {
                    LOG.warn("Unable to destroy servlet {}", servlet, e);
                }
            }
            _config = null;
        }
    }

    @Override
    public void destroyInstance(Object o)
    {
        if (o == null)
            return;

        Servlet servlet = (Servlet)o;

        // call any predestroy callbacks
        predestroyServlet(servlet);

        // Call the servlet destroy
        servlet.destroy();
    }

    private void predestroyServlet(Servlet servlet)
    {
        // TODO We should only predestroy instnaces that we created
        // TODO But this breaks tests in jetty-9, so review behaviour in jetty-10

        // Need to use the unwrapped servlet because lifecycle callbacks such as
        // postconstruct and predestroy are based off the classname and the wrapper
        // classes are unknown outside the ServletHolder
        getServletHandler().destroyServlet(unwrap(servlet));
    }

    /**
     * Get the servlet.
     *
     * @return The servlet
     * @throws ServletException if unable to init the servlet on first use
     */
    public Servlet getServlet()
        throws ServletException
    {
        Servlet servlet = _servlet;
        if (servlet == null)
        {
            try (AutoLock l = lock())
            {
                if (_servlet == null && isRunning())
                {
                    if (getHeldClass() != null)
                        initServlet();
                }
                servlet = _servlet;
            }
        }
        return servlet;
    }

    /**
     * Get the servlet instance (no initialization done).
     *
     * @return The servlet or null
     */
    public Servlet getServletInstance()
    {
        return _servlet;
    }

    /**
     * Check to ensure class of servlet is acceptable.
     *
     * @throws UnavailableException if Servlet class is not of type {@link jakarta.servlet.Servlet}
     */
    public void checkServletType()
        throws UnavailableException
    {
        if (getHeldClass() == null || !jakarta.servlet.Servlet.class.isAssignableFrom(getHeldClass()))
        {
            throw new UnavailableException("Servlet " + getHeldClass() + " is not a jakarta.servlet.Servlet");
        }
    }

    /**
     * @return true if the holder is started and is not unavailable
     */
    public boolean isAvailable()
    {
        return (isStarted() && !(_servlet instanceof UnavailableServlet));
    }

    /**
     * Check if there is a jakarta.servlet.annotation.ServletSecurity
     * annotation on the servlet class. If there is, then we force
     * it to be loaded on startup, because all of the security
     * constraints must be calculated as the container starts.
     */
    private void checkInitOnStartup()
    {
        if (getHeldClass() == null)
            return;

        if ((getHeldClass().getAnnotation(jakarta.servlet.annotation.ServletSecurity.class) != null) && !_initOnStartup)
            setInitOrder(Integer.MAX_VALUE);
    }

    private Servlet makeUnavailable(UnavailableException e)
    {
        try (AutoLock l = lock())
        {
            if (_servlet instanceof UnavailableServlet)
            {
                Throwable cause = ((UnavailableServlet)_servlet).getUnavailableException();
                if (cause != e)
                    cause.addSuppressed(e);
            }
            else
            {
                _servlet = new UnavailableServlet(e, _servlet);
            }
            return _servlet;
        }
    }

    private void makeUnavailable(final Throwable e)
    {
        if (e instanceof UnavailableException)
            makeUnavailable((UnavailableException)e);
        else
        {
            ServletContext ctx = getServletHandler().getServletContext();
            if (ctx == null)
                LOG.warn("unavailable", e);
            else
                ctx.log("unavailable", e);
            UnavailableException unavailable = new UnavailableException(String.valueOf(e), -1)
            {
                {
                    initCause(e);
                }
            };
            makeUnavailable(unavailable);
        }
    }

    private void initServlet()
        throws ServletException
    {
        // must be called with lock held and _servlet==null
        if (!lockIsHeldByCurrentThread())
            throw new IllegalStateException("Lock not held");
        if (_servlet != null)
            throw new IllegalStateException("Servlet already initialised: " + _servlet);

        Servlet servlet = null;
        try
        {
            servlet = getInstance();
            if (servlet == null)
                servlet = newInstance();
            if (servlet instanceof javax.servlet.SingleThreadModel)
            {
                predestroyServlet(servlet);
                servlet = new SingleThreadedWrapper();
            }

            if (_config == null)
                _config = new Config();
          
            //check run-as rolename and convert to token from IdentityService
            if (_runAsRole != null)
            {
                IdentityService identityService = getServletHandler().getIdentityService();
                if (identityService != null)
                {
                    RunAsToken runAsToken = identityService.newRunAsToken(_runAsRole);
                    servlet = new RunAs(servlet, identityService, runAsToken);
                }
            }

            if (!isAsyncSupported())
                servlet = new NotAsync(servlet);

            // Handle configuring servlets that implement org.apache.jasper.servlet.JspServlet
            if (isJspServlet())
            {
                initJspServlet();
                detectJspContainer();
            }
            else if (_forcedPath != null)
                detectJspContainer();

            servlet = wrap(servlet, WrapFunction.class, WrapFunction::wrapServlet);

            if (LOG.isDebugEnabled())
                LOG.debug("Servlet.init {} for {}", _servlet, getName());
            try
            {
                servlet.init(_config);
                _servlet = servlet;
            }
            catch (UnavailableException e)
            {
                _servlet = new UnavailableServlet(e, servlet);
            }
        }
        catch (ServletException e)
        {
            makeUnavailable(e.getCause() == null ? e : e.getCause());
            predestroyServlet(servlet);
            throw e;
        }
        catch (Exception e)
        {
            makeUnavailable(e);
            predestroyServlet(servlet);
            throw new ServletException(this.toString(), e);
        }
    }

    /**
     * @throws Exception if unable to init the JSP Servlet
     */
    protected void initJspServlet() throws Exception
    {
        ContextHandler ch = ContextHandler.getContextHandler(getServletHandler().getServletContext());

        /* Set the webapp's classpath for Jasper */
        ch.setAttribute("org.apache.catalina.jsp_classpath", ch.getClassPath());

        /* Set up other classpath attribute */
        if ("?".equals(getInitParameter("classpath")))
        {
            String classpath = ch.getClassPath();
            if (LOG.isDebugEnabled())
                LOG.debug("classpath={}", classpath);
            if (classpath != null)
                setInitParameter("classpath", classpath);
        }

        /* ensure scratch dir */
        File scratch;
        if (getInitParameter("scratchdir") == null)
        {
            File tmp = (File)getServletHandler().getServletContext().getAttribute(ServletContext.TEMPDIR);
            scratch = new File(tmp, "jsp");
            setInitParameter("scratchdir", scratch.getAbsolutePath());
        }

        scratch = new File(getInitParameter("scratchdir"));
        if (!scratch.exists() && !scratch.mkdir())
            throw new IllegalStateException("Could not create JSP scratch directory");
    }

    @Override
    public ContextHandler getContextHandler()
    {
        return ContextHandler.getContextHandler(_config.getServletContext());
    }

    @Override
    public String getContextPath()
    {
        return _config.getServletContext().getContextPath();
    }

    @Override
    public Map<String, String> getRoleRefMap()
    {
        return _roleMap;
    }

    @ManagedAttribute(value = "role to run servlet as", readonly = true)
    public String getRunAsRole()
    {
        return _runAsRole;
    }

    public void setRunAsRole(String role)
    {
        _runAsRole = role;
    }

    /**
     * Prepare to service a request.
     *
     * @param baseRequest the base request
     * @param request the request
     * @param response the response
     * @throws ServletException if unable to prepare the servlet
     * @throws UnavailableException if not available
     */
    protected void prepare(Request baseRequest, ServletRequest request, ServletResponse response)
        throws ServletException, UnavailableException
    {
        // Ensure the servlet is initialized prior to any filters being invoked
        getServlet();

        // Check for multipart config
        if (_registration != null)
        {
            MultipartConfigElement mpce = ((Registration)_registration).getMultipartConfig();
            if (mpce != null)
                baseRequest.setAttribute(Request.__MULTIPART_CONFIG_ELEMENT, mpce);
        }
    }

    /**
     * Service a request with this servlet.
     *
     * @param baseRequest the base request
     * @param request the request
     * @param response the response
     * @throws ServletException if unable to process the servlet
     * @throws UnavailableException if servlet is unavailable
     * @throws IOException if unable to process the request or response
     */
    public void handle(Request baseRequest,
                       ServletRequest request,
                       ServletResponse response)
        throws ServletException,
        UnavailableException,
        IOException
    {
        try
        {
            Servlet servlet = getServletInstance();
            if (servlet == null)
                throw new UnavailableException("Servlet Not Initialized");
            servlet.service(request, response);
        }
        catch (UnavailableException e)
        {
            makeUnavailable(e).service(request, response);
        }
    }

    protected boolean isJspServlet()
    {
        Servlet servlet = getServletInstance();
        Class<?> c = servlet == null ? getHeldClass() : servlet.getClass();

        while (c != null)
        {
            if (isJspServlet(c.getName()))
                return true;
            c = c.getSuperclass();
        }
        return false;
    }

    protected boolean isJspServlet(String classname)
    {
        if (classname == null)
            return false;
        return ("org.apache.jasper.servlet.JspServlet".equals(classname));
    }

    private void detectJspContainer()
    {
        if (_jspContainer == null)
        {
            try
            {
                //check for apache
                Loader.loadClass(APACHE_SENTINEL_CLASS);
                if (LOG.isDebugEnabled())
                    LOG.debug("Apache jasper detected");
                _jspContainer = JspContainer.APACHE;
            }
            catch (ClassNotFoundException x)
            {
                if (LOG.isDebugEnabled())
                    LOG.debug("Other jasper detected");
                _jspContainer = JspContainer.OTHER;
            }
        }
    }

    /**
     * @param jsp the jsp-file
     * @return the simple classname of the jsp
     */
    public String getNameOfJspClass(String jsp)
    {
        if (StringUtil.isBlank(jsp))
            return ""; //empty

        jsp = jsp.trim();
        if ("/".equals(jsp))
            return ""; //only slash

        int i = jsp.lastIndexOf('/');
        if (i == jsp.length() - 1)
            return ""; //ends with slash

        jsp = jsp.substring(i + 1);
        try
        {
            Class<?> jspUtil = Loader.loadClass("org.apache.jasper.compiler.JspUtil");
            Method makeJavaIdentifier = jspUtil.getMethod("makeJavaIdentifier", String.class);
            return (String)makeJavaIdentifier.invoke(null, jsp);
        }
        catch (Exception e)
        {
            String tmp = StringUtil.replace(jsp, '.', '_');
            if (LOG.isDebugEnabled())
            {
                LOG.warn("JspUtil.makeJavaIdentifier failed for jsp {} using {} instead", jsp, tmp, e);
            }
            return tmp;
        }
    }

    public String getPackageOfJspClass(String jsp)
    {
        if (jsp == null)
            return "";

        int i = jsp.lastIndexOf('/');
        if (i <= 0)
            return "";
        try
        {
            Class<?> jspUtil = Loader.loadClass("org.apache.jasper.compiler.JspUtil");
            Method makeJavaPackage = jspUtil.getMethod("makeJavaPackage", String.class);
            return (String)makeJavaPackage.invoke(null, jsp.substring(0, i));
        }
        catch (Exception e)
        {
            String tmp = jsp;

            //remove any leading slash
            int s = 0;
            if ('/' == (tmp.charAt(0)))
                s = 1;

            //remove the element after last slash, which should be name of jsp
            tmp = tmp.substring(s, i).trim();

            tmp = StringUtil.replace(tmp, '/', '.');
            tmp = (".".equals(tmp) ? "" : tmp);
            if (LOG.isDebugEnabled())
            {
                LOG.warn("JspUtil.makeJavaPackage failed for {} using {} instead", jsp, tmp, e);
            }
            return tmp;
        }
    }

    /**
     * @return the package for all jsps
     */
    public String getJspPackagePrefix()
    {
        String jspPackageName = null;

        if (getServletHandler() != null && getServletHandler().getServletContext() != null)
            jspPackageName = (String)getServletHandler().getServletContext().getInitParameter(JSP_GENERATED_PACKAGE_NAME);

        if (jspPackageName == null)
            jspPackageName = "org.apache.jsp";

        return jspPackageName;
    }

    /**
     * @param jsp the jsp-file from web.xml
     * @return the fully qualified classname
     */
    public String getClassNameForJsp(String jsp)
    {
        if (jsp == null)
            return null;

        String name = getNameOfJspClass(jsp);
        if (StringUtil.isBlank(name))
            return null;

        StringBuffer fullName = new StringBuffer();
        appendPath(fullName, getJspPackagePrefix());
        appendPath(fullName, getPackageOfJspClass(jsp));
        appendPath(fullName, name);
        return fullName.toString();
    }

    /**
     * Concatenate an element on to fully qualified classname.
     *
     * @param path the path under construction
     * @param element the element of the name to add
     */
    protected void appendPath(StringBuffer path, String element)
    {
        if (StringUtil.isBlank(element))
            return;
        if (path.length() > 0)
            path.append(".");
        path.append(element);
    }

    protected class Config extends HolderConfig implements ServletConfig
    {

        @Override
        public String getServletName()
        {
            return getName();
        }
    }

    public class Registration extends HolderRegistration implements ServletRegistration.Dynamic
    {
        protected MultipartConfigElement _multipartConfig;

        @Override
        public Set<String> addMapping(String... urlPatterns)
        {
            illegalStateIfContextStarted();
            Set<String> clash = null;
            for (String pattern : urlPatterns)
            {
                ServletMapping mapping = getServletHandler().getServletMapping(pattern);
                if (mapping != null)
                {
                    //if the servlet mapping was from a default descriptor, then allow it to be overridden
                    if (!mapping.isFromDefaultDescriptor())
                    {
                        if (clash == null)
                            clash = new HashSet<>();
                        clash.add(pattern);
                    }
                }
            }

            //if there were any clashes amongst the urls, return them
            if (clash != null)
                return clash;

            //otherwise apply all of them
            ServletMapping mapping = new ServletMapping(Source.JAVAX_API);
            mapping.setServletName(ServletHolder.this.getName());
            mapping.setPathSpecs(urlPatterns);
            getServletHandler().addServletMapping(mapping);

            return Collections.emptySet();
        }

        @Override
        public Collection<String> getMappings()
        {
            ServletMapping[] mappings = getServletHandler().getServletMappings();
            List<String> patterns = new ArrayList<>();
            if (mappings != null)
            {
                for (ServletMapping mapping : mappings)
                {
                    if (!mapping.getServletName().equals(getName()))
                        continue;
                    String[] specs = mapping.getPathSpecs();
                    if (specs != null && specs.length > 0)
                        patterns.addAll(Arrays.asList(specs));
                }
            }
            return patterns;
        }

        @Override
        public String getRunAsRole()
        {
            return _runAsRole;
        }

        @Override
        public void setLoadOnStartup(int loadOnStartup)
        {
            illegalStateIfContextStarted();
            ServletHolder.this.setInitOrder(loadOnStartup);
        }

        public int getInitOrder()
        {
            return ServletHolder.this.getInitOrder();
        }

        @Override
        public void setMultipartConfig(MultipartConfigElement element)
        {
            _multipartConfig = element;
        }

        public MultipartConfigElement getMultipartConfig()
        {
            return _multipartConfig;
        }

        @Override
        public void setRunAsRole(String role)
        {
            _runAsRole = role;
        }

        @Override
        public Set<String> setServletSecurity(ServletSecurityElement securityElement)
        {
            return getServletHandler().setServletSecurity(this, securityElement);
        }
    }

    public ServletRegistration.Dynamic getRegistration()
    {
        if (_registration == null)
            _registration = new Registration();
        return _registration;
    }

    private class SingleThreadedWrapper implements Servlet
    {
        Stack<Servlet> _stack = new Stack<>();

        @Override
        public void destroy()
        {
            try (AutoLock l = lock())
            {
                while (_stack.size() > 0)
                {
                    Servlet servlet = _stack.pop();
                    try
                    {
                        servlet.destroy();
                    }
                    catch (Exception e)
                    {
                        LOG.warn("Unable to destroy servlet {}", servlet, e);
                    }
                }
            }
        }

        @Override
        public ServletConfig getServletConfig()
        {
            return _config;
        }

        @Override
        public String getServletInfo()
        {
            return null;
        }

        @Override
        public void init(ServletConfig config) throws ServletException
        {
            try (AutoLock l = lock())
            {
                if (_stack.size() == 0)
                {
                    try
                    {
                        Servlet s = newInstance();
                        s.init(config);
                        _stack.push(s);
                    }
                    catch (ServletException e)
                    {
                        throw e;
                    }
                    catch (Exception e)
                    {
                        throw new ServletException(e);
                    }
                }
            }
        }

        @Override
        public void service(ServletRequest req, ServletResponse res) throws ServletException, IOException
        {
            Servlet s;
            try (AutoLock l = lock())
            {
                if (_stack.size() > 0)
                    s = (Servlet)_stack.pop();
                else
                {
                    try
                    {
                        s = newInstance();
                        s.init(_config);
                    }
                    catch (ServletException e)
                    {
                        throw e;
                    }
                    catch (Exception e)
                    {
                        throw new ServletException(e);
                    }
                }
            }

            try
            {
                s.service(req, res);
            }
            finally
            {
                try (AutoLock l = lock())
                {
                    _stack.push(s);
                }
            }
        }
    }

    /**
     * @return the newly created Servlet instance
     * @throws ServletException if unable to create a new instance
     * @throws IllegalAccessException if not allowed to create a new instance
     * @throws InstantiationException if creating new instance resulted in error
     * @throws NoSuchMethodException if creating new instance resulted in error
     * @throws InvocationTargetException If creating new instance throws an exception
     */
    protected Servlet newInstance() throws Exception
    {
        return createInstance();
    }

    @Override
    protected Servlet createInstance() throws Exception
    {
        try (AutoLock l = lock())
        {
            Servlet servlet = super.createInstance();
            if (servlet == null)
            {
                ServletContext ctx = getServletContext();
                if (ctx != null)
                    servlet = ctx.createServlet(getHeldClass());
            }
            return servlet;
        }
    }

    @Override
    public void dump(Appendable out, String indent) throws IOException
    {
        if (getInitParameters().isEmpty())
            Dumpable.dumpObjects(out, indent, this,
                _servlet == null ? getHeldClass() : _servlet);
        else
            Dumpable.dumpObjects(out, indent, this,
                _servlet == null ? getHeldClass() : _servlet,
                new DumpableCollection("initParams", getInitParameters().entrySet()));
    }

    @Override
    public String toString()
    {
        return String.format("%s==%s@%x{jsp=%s,order=%d,inst=%b,async=%b,src=%s}",
            getName(), getClassName(), hashCode(),
            _forcedPath, _initOrder, _servlet != null, isAsyncSupported(), getSource());
    }

    private class UnavailableServlet extends Wrapper
    {
        final UnavailableException _unavailableException;
        final AtomicLong _unavailableStart;

        public UnavailableServlet(UnavailableException unavailableException, Servlet servlet)
        {
            super(servlet != null ? servlet : new GenericServlet()
            {
                @Override
                public void service(ServletRequest req, ServletResponse res) throws IOException
                {
                    ((HttpServletResponse)res).sendError(HttpServletResponse.SC_NOT_FOUND);
                }
            });
            _unavailableException = unavailableException;

            if (unavailableException.isPermanent())
                _unavailableStart = null;
            else
            {
                long start = System.nanoTime();
                while (start == 0)
                    start = System.nanoTime();
                _unavailableStart = new AtomicLong(start);
            }
        }

        @Override
        public void service(ServletRequest req, ServletResponse res) throws ServletException, IOException
        {
            if (LOG.isDebugEnabled())
               LOG.debug("Unavailable {}", req, _unavailableException);
            if (_unavailableStart == null)
            {
                ((HttpServletResponse)res).sendError(HttpServletResponse.SC_NOT_FOUND);
            }
            else
            {
                long start = _unavailableStart.get();

                if (start == 0 || System.nanoTime() - start < TimeUnit.SECONDS.toNanos(_unavailableException.getUnavailableSeconds()))
                {
                    ((HttpServletResponse)res).sendError(HttpServletResponse.SC_SERVICE_UNAVAILABLE);
                }
                else if (_unavailableStart.compareAndSet(start, 0))
                {
                    try (AutoLock l = lock())
                    {
                        _servlet = getWrapped();
                    }
                    Request baseRequest = Request.getBaseRequest(req);
                    ServletHolder.this.prepare(baseRequest, req, res);
                    ServletHolder.this.handle(baseRequest, req, res);
                }
                else
                {
                    ((HttpServletResponse)res).sendError(HttpServletResponse.SC_SERVICE_UNAVAILABLE);
                }
            }
        }

        public UnavailableException getUnavailableException()
        {
            return _unavailableException;
        }
    }

    /**
     * Experimental Wrapper mechanism for Servlet objects.
     * <p>
     * Beans in {@code ServletContextHandler} or {@code WebAppContext} that implement this interface
     * will be called to optionally wrap any newly created Servlets
     * (before their {@link Servlet#init(ServletConfig)} method is called)
     * </p>
     */
    public interface WrapFunction
    {
        /**
         * Optionally wrap the Servlet.
         *
         * @param servlet the servlet being passed in.
         * @return the servlet (extend from {@link ServletHolder.Wrapper} if you do wrap the Servlet)
         */
        Servlet wrapServlet(Servlet servlet);
    }

    public static class Wrapper implements Servlet, Wrapped<Servlet>
    {
        private final Servlet _wrappedServlet;

        public Wrapper(Servlet servlet)
        {
            _wrappedServlet = Objects.requireNonNull(servlet, "Servlet cannot be null");
        }

        @Override
        public Servlet getWrapped()
        {
            return _wrappedServlet;
        }

        @Override
        public void init(ServletConfig config) throws ServletException
        {
            _wrappedServlet.init(config);
        }

        @Override
        public ServletConfig getServletConfig()
        {
            return _wrappedServlet.getServletConfig();
        }

        @Override
        public void service(ServletRequest req, ServletResponse res) throws ServletException, IOException
        {
            _wrappedServlet.service(req, res);
        }

        @Override
        public String getServletInfo()
        {
            return _wrappedServlet.getServletInfo();
        }

        @Override
        public void destroy()
        {
            _wrappedServlet.destroy();
        }

        @Override
        public String toString()
        {
            return String.format("%s:%s", this.getClass().getSimpleName(), _wrappedServlet.toString());
        }
    }

    private static class RunAs extends Wrapper
    {
        final IdentityService _identityService;
        final RunAsToken _runAsToken;

        public RunAs(Servlet servlet, IdentityService identityService, RunAsToken runAsToken)
        {
            super(servlet);
            _identityService = identityService;
            _runAsToken = runAsToken;
        }

        @Override
        public void init(ServletConfig config) throws ServletException
        {
            Object oldRunAs = _identityService.setRunAs(_identityService.getSystemUserIdentity(), _runAsToken);
            try
            {
                getWrapped().init(config);
            }
            finally
            {
                _identityService.unsetRunAs(oldRunAs);
            }
        }

        @Override
        public void service(ServletRequest req, ServletResponse res) throws ServletException, IOException
        {
            Object oldRunAs = _identityService.setRunAs(_identityService.getSystemUserIdentity(), _runAsToken);
            try
            {
                getWrapped().service(req, res);
            }
            finally
            {
                _identityService.unsetRunAs(oldRunAs);
            }
        }

        @Override
        public void destroy()
        {
            Object oldRunAs = _identityService.setRunAs(_identityService.getSystemUserIdentity(), _runAsToken);
            try
            {
                getWrapped().destroy();
            }
            finally
            {
                _identityService.unsetRunAs(oldRunAs);
            }
        }
    }

    private static class NotAsync extends Wrapper
    {
        public NotAsync(Servlet servlet)
        {
            super(servlet);
        }

        @Override
        public void service(ServletRequest req, ServletResponse res) throws ServletException, IOException
        {
            if (req.isAsyncSupported())
            {
                Request baseRequest = Request.getBaseRequest(req);
                try
                {
                    baseRequest.setAsyncSupported(false, this.toString());
                    getWrapped().service(req, res);
                }
                finally
                {
                    baseRequest.setAsyncSupported(true, null);
                }
            }
            else
            {
                getWrapped().service(req, res);
            }
        }
    }
}<|MERGE_RESOLUTION|>--- conflicted
+++ resolved
@@ -34,23 +34,6 @@
 import java.util.Set;
 import java.util.Stack;
 import java.util.concurrent.TimeUnit;
-<<<<<<< HEAD
-=======
-import java.util.concurrent.atomic.AtomicLong;
-import javax.servlet.GenericServlet;
-import javax.servlet.MultipartConfigElement;
-import javax.servlet.Servlet;
-import javax.servlet.ServletConfig;
-import javax.servlet.ServletContext;
-import javax.servlet.ServletException;
-import javax.servlet.ServletRegistration;
-import javax.servlet.ServletRequest;
-import javax.servlet.ServletResponse;
-import javax.servlet.ServletSecurityElement;
-import javax.servlet.SingleThreadModel;
-import javax.servlet.UnavailableException;
-import javax.servlet.http.HttpServletResponse;
->>>>>>> 1ad6ebab
 
 import jakarta.servlet.GenericServlet;
 import jakarta.servlet.MultipartConfigElement;
@@ -414,15 +397,6 @@
         checkInitOnStartup();
 
         _config = new Config();
-<<<<<<< HEAD
-
-        try (AutoLock l = lock())
-        {
-            if (getHeldClass() != null && jakarta.servlet.SingleThreadModel.class.isAssignableFrom(getHeldClass()))
-                _servlet = new SingleThreadedWrapper();
-        }
-=======
->>>>>>> 1ad6ebab
     }
 
     @Override

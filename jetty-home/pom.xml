--- conflicted
+++ resolved
@@ -299,19 +299,11 @@
               <artifactItems>
                 <artifactItem>
                   <groupId>org.eclipse.jetty.toolchain</groupId>
-<<<<<<< HEAD
                   <artifactId>jetty-jakarta-servlet-api</artifactId>
-                  <version>${servlet.api.version}</version>
-                  <overWrite>true</overWrite>
-                  <outputDirectory>${assembly-directory}/lib</outputDirectory>
-                  <destFileName>jetty-jakarta-servlet-api-${servlet.api.version}.jar</destFileName>
-=======
-                  <artifactId>jetty-servlet-api</artifactId>
                   <version>${jetty.servlet.api.version}</version>
                   <overWrite>true</overWrite>
                   <outputDirectory>${assembly-directory}/lib</outputDirectory>
-                  <destFileName>jetty-servlet-api-${jetty.servlet.api.version}.jar</destFileName>
->>>>>>> 66b94281
+                  <destFileName>jetty-jakarta-servlet-api-${jetty.servlet.api.version}.jar</destFileName>
                 </artifactItem>
               </artifactItems>
             </configuration>
@@ -881,21 +873,6 @@
       <type>jar</type>
       <optional>true</optional>
     </dependency>
-    <dependency>
-      <groupId>log4j</groupId>
-      <artifactId>log4j</artifactId>
-      <optional>true</optional>
-    </dependency>
-    <dependency>
-      <groupId>org.apache.logging.log4j</groupId>
-      <artifactId>log4j-api</artifactId>
-      <optional>true</optional>
-    </dependency>
-    <dependency>
-      <groupId>ch.qos.logback</groupId>
-      <artifactId>logback-core</artifactId>
-      <optional>true</optional>
-    </dependency>
   </dependencies>
 
 </project>
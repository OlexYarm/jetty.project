<?xml version="1.0" encoding="UTF-8"?>
<project xmlns="http://maven.apache.org/POM/4.0.0" xmlns:xsi="http://www.w3.org/2001/XMLSchema-instance" xsi:schemaLocation="http://maven.apache.org/POM/4.0.0 http://maven.apache.org/maven-v4_0_0.xsd">
  <parent>
    <artifactId>jetty-project</artifactId>
    <groupId>org.eclipse.jetty</groupId>
    <version>11.0.0-SNAPSHOT</version>
  </parent>

  <modelVersion>4.0.0</modelVersion>
  <groupId>org.eclipse.jetty.websocket</groupId>
  <artifactId>websocket-parent</artifactId>
  <name>Jetty :: Websocket :: Parent</name>
  <packaging>pom</packaging>
  <modules>
    <!-- WebSocket Core Implementation -->
    <module>websocket-core-common</module>
    <module>websocket-core-client</module>
    <module>websocket-core-server</module>
    <module>websocket-core-tests</module>
    <!-- Jetty WebSocket Implementation -->
    <module>websocket-jetty-api</module>
    <module>websocket-jetty-common</module>
    <module>websocket-jetty-client</module>
    <module>websocket-jetty-server</module>
    <module>websocket-jetty-tests</module>
<<<<<<< HEAD
    <!-- Jakarta WebSocket Implementation -->
    <module>websocket-jakarta-common</module>
    <module>websocket-jakarta-client</module>
    <module>websocket-jakarta-server</module>
    <module>websocket-jakarta-tests</module>
    <!-- Common WebSocket Implementation -->
    <module>websocket-util</module>
    <module>websocket-util-server</module>
=======
    <!-- Javax WebSocket Implementation -->
    <module>websocket-javax-common</module>
    <module>websocket-javax-client</module>
    <module>websocket-javax-server</module>
    <module>websocket-javax-tests</module>
    <!-- Common Servlet WebSocket Implementation -->
    <module>websocket-servlet</module>
>>>>>>> 121d8985
  </modules>
  <build>
    <plugins>
      <plugin>
        <groupId>org.codehaus.mojo</groupId>
        <artifactId>findbugs-maven-plugin</artifactId>
        <configuration>
          <onlyAnalyze>org.eclipse.jetty.websocket.*</onlyAnalyze>
        </configuration>
      </plugin>
      <plugin>
        <groupId>org.apache.maven.plugins</groupId>
        <artifactId>maven-jar-plugin</artifactId>
        <configuration>
          <archive>
            <manifestFile>${project.build.outputDirectory}/META-INF/MANIFEST.MF</manifestFile>
          </archive>
        </configuration>
      </plugin>
    </plugins>
  </build>
</project><|MERGE_RESOLUTION|>--- conflicted
+++ resolved
@@ -23,24 +23,13 @@
     <module>websocket-jetty-client</module>
     <module>websocket-jetty-server</module>
     <module>websocket-jetty-tests</module>
-<<<<<<< HEAD
     <!-- Jakarta WebSocket Implementation -->
     <module>websocket-jakarta-common</module>
     <module>websocket-jakarta-client</module>
     <module>websocket-jakarta-server</module>
     <module>websocket-jakarta-tests</module>
-    <!-- Common WebSocket Implementation -->
-    <module>websocket-util</module>
-    <module>websocket-util-server</module>
-=======
-    <!-- Javax WebSocket Implementation -->
-    <module>websocket-javax-common</module>
-    <module>websocket-javax-client</module>
-    <module>websocket-javax-server</module>
-    <module>websocket-javax-tests</module>
     <!-- Common Servlet WebSocket Implementation -->
     <module>websocket-servlet</module>
->>>>>>> 121d8985
   </modules>
   <build>
     <plugins>

//
//  ========================================================================
//  Copyright (c) 1995-2018 Mort Bay Consulting Pty. Ltd.
//  ------------------------------------------------------------------------
//  All rights reserved. This program and the accompanying materials
//  are made available under the terms of the Eclipse Public License v1.0
//  and Apache License v2.0 which accompanies this distribution.
//
//      The Eclipse Public License is available at
//      http://www.eclipse.org/legal/epl-v10.html
//
//      The Apache License v2.0 is available at
//      http://www.opensource.org/licenses/apache2.0.php
//
//  You may elect to redistribute this code under either of these licenses.
//  ========================================================================
//

package org.eclipse.jetty.websocket.client;

import java.net.HttpCookie;
import java.net.URI;
import java.nio.charset.StandardCharsets;
import java.security.Principal;
import java.util.ArrayList;
import java.util.Arrays;
import java.util.List;
import java.util.Map;
import java.util.TreeMap;
import java.util.concurrent.CompletableFuture;
import java.util.concurrent.ExecutionException;
import java.util.concurrent.ThreadLocalRandom;
import java.util.concurrent.TimeoutException;

import org.eclipse.jetty.client.HttpClient;
import org.eclipse.jetty.client.HttpConversation;
import org.eclipse.jetty.client.HttpRequest;
import org.eclipse.jetty.client.HttpResponse;
import org.eclipse.jetty.client.HttpResponseException;
import org.eclipse.jetty.client.api.ContentResponse;
import org.eclipse.jetty.client.api.Response;
import org.eclipse.jetty.client.api.Response.CompleteListener;
import org.eclipse.jetty.client.api.Result;
import org.eclipse.jetty.client.http.HttpConnectionOverHTTP;
import org.eclipse.jetty.client.http.HttpConnectionUpgrader;
import org.eclipse.jetty.http.HttpField;
import org.eclipse.jetty.http.HttpFields;
import org.eclipse.jetty.http.HttpHeader;
import org.eclipse.jetty.http.HttpMethod;
import org.eclipse.jetty.http.HttpStatus;
import org.eclipse.jetty.http.HttpVersion;
import org.eclipse.jetty.io.EndPoint;
import org.eclipse.jetty.util.B64Code;
import org.eclipse.jetty.util.MultiMap;
import org.eclipse.jetty.util.QuotedStringTokenizer;
import org.eclipse.jetty.util.UrlEncoded;
import org.eclipse.jetty.util.log.Log;
import org.eclipse.jetty.util.log.Logger;
import org.eclipse.jetty.websocket.api.Session;
import org.eclipse.jetty.websocket.api.UpgradeException;
import org.eclipse.jetty.websocket.api.UpgradeRequest;
import org.eclipse.jetty.websocket.api.WebSocketConstants;
import org.eclipse.jetty.websocket.api.extensions.ExtensionConfig;
import org.eclipse.jetty.websocket.api.extensions.ExtensionFactory;
import org.eclipse.jetty.websocket.client.io.UpgradeListener;
import org.eclipse.jetty.websocket.client.io.WebSocketClientConnection;
import org.eclipse.jetty.websocket.common.AcceptHash;
import org.eclipse.jetty.websocket.common.SessionFactory;
import org.eclipse.jetty.websocket.common.WebSocketSession;
import org.eclipse.jetty.websocket.common.extensions.ExtensionStack;

public class WebSocketUpgradeRequest extends HttpRequest implements CompleteListener, HttpConnectionUpgrader
{
    private static final Logger LOG = Log.getLogger(WebSocketUpgradeRequest.class);
    
    private class ClientUpgradeRequestFacade implements UpgradeRequest
    {
        private List<ExtensionConfig> extensions;
        private List<String> subProtocols;
        private Object session;
        
        public ClientUpgradeRequestFacade()
        {
            this.extensions = new ArrayList<>();
            this.subProtocols = new ArrayList<>();
        }
        
        public void init(ClientUpgradeRequest request)
        {
            this.extensions = new ArrayList<>(request.getExtensions());
            this.subProtocols = new ArrayList<>(request.getSubProtocols());
    
            request.getHeaders().forEach((name, values) ->
                values.forEach((value) -> header(name, value))
            );
            
            for (HttpCookie cookie : request.getCookies())
            {
                cookie(cookie);
            }
        }

        @Override
        public List<ExtensionConfig> getExtensions()
        {
            return extensions;
        }

        @Override
        public List<String> getSubProtocols()
        {
            return subProtocols;
        }
        
        @Override
        public void addExtensions(ExtensionConfig... configs)
        {
            for (ExtensionConfig config : configs)
            {
                this.extensions.add(config);
            }
            updateExtensionHeader();
        }

        @Override
        public void addExtensions(String... configs)
        {
            this.extensions.addAll(ExtensionConfig.parseList(configs));
            updateExtensionHeader();
        }

        @Override
        public void clearHeaders()
        {
            throw new UnsupportedOperationException("Clearing all headers breaks WebSocket upgrade");
        }

        @Override
        public String getHeader(String name)
        {
            return getHttpFields().get(name);
        }

        @Override
        public int getHeaderInt(String name)
        {
            String value = getHttpFields().get(name);
            if(value == null) {
                return -1;
            }
            return Integer.parseInt(value);
        }

        @Override
        public List<String> getHeaders(String name)
        {
            return getHttpFields().getValuesList(name);
        }

        @Override
        public String getHttpVersion()
        {
            return getVersion().asString();
        }

        @Override
        public String getOrigin()
        {
            return getHttpFields().get(HttpHeader.ORIGIN);
        }

        @Override
        public Map<String, List<String>> getParameterMap()
        {
            Map<String,List<String>> paramMap = new TreeMap<>(String.CASE_INSENSITIVE_ORDER);
            
            String query = getQueryString();
            MultiMap<String> multimap = new MultiMap<>();
            UrlEncoded.decodeTo(query,multimap,StandardCharsets.UTF_8);
            
            paramMap.putAll(multimap);
                    
            return paramMap;
        }

        @Override
        public String getProtocolVersion()
        {
            String ver = getHttpFields().get(HttpHeader.SEC_WEBSOCKET_VERSION);
            if (ver == null)
            {
                return Integer.toString(WebSocketConstants.SPEC_VERSION);
            }
            return ver;
        }

        @Override
        public String getQueryString()
        {
            return getURI().getQuery();
        }

        @Override
        public URI getRequestURI()
        {
            return getURI();
        }

        @Override
        public Object getSession()
        {
            return this.session;
        }

        @Override
        public Principal getUserPrincipal()
        {
            // HttpClient doesn't use Principal concepts
            return null;
        }

        @Override
        public boolean hasSubProtocol(String test)
        {
            return getSubProtocols().contains(test);
        }

        @Override
        public boolean isOrigin(String test)
        {
            return test.equalsIgnoreCase(getOrigin());
        }

        @Override
        public boolean isSecure()
        {
            // TODO: need to obtain information from actual request to know of SSL was used?
            return "wss".equalsIgnoreCase(getURI().getScheme());
        }

        @Override
        public void setCookies(List<HttpCookie> cookies)
        {
            for(HttpCookie cookie: cookies)
                cookie(cookie);
        }

        @Override
        public void setExtensions(List<ExtensionConfig> configs)
        {
            this.extensions = configs;
            updateExtensionHeader();
        }

        private void updateExtensionHeader()
        {
            HttpFields headers = getHttpFields();
            headers.remove(HttpHeader.SEC_WEBSOCKET_EXTENSIONS);
            for (ExtensionConfig config : extensions)
            {
                headers.add(HttpHeader.SEC_WEBSOCKET_EXTENSIONS,config.getParameterizedName());
            }
        }

        @Override
        public void setHeader(String name, List<String> values)
        {
            getHttpFields().put(name,values);
        }

        @Override
        public void setHeader(String name, String value)
        {
            getHttpFields().put(name,value);
        }

        @Override
        public void setHeaders(Map<String, List<String>> headers)
        {
            for (Map.Entry<String, List<String>> entry : headers.entrySet())
            {
                getHttpFields().put(entry.getKey(),entry.getValue());
            }
        }

        @Override
        public void setHttpVersion(String httpVersion)
        {
            version(HttpVersion.fromString(httpVersion));
        }

        @Override
        public void setMethod(String method)
        {
            method(method);
        }

        @Override
        public void setRequestURI(URI uri)
        {
            throw new UnsupportedOperationException("Cannot reset/change RequestURI");
        }

        @Override
        public void setSession(Object session)
        {
            this.session = session;
        }

        @Override
        public void setSubProtocols(List<String> protocols)
        {
            this.subProtocols = protocols;
        }

        @Override
        public void setSubProtocols(String... protocols)
        {
            this.subProtocols.clear();
            this.subProtocols.addAll(Arrays.asList(protocols));
        }

        @Override
        public List<HttpCookie> getCookies()
        {
            return WebSocketUpgradeRequest.this.getCookies();
        }

        @Override
        public Map<String, List<String>> getHeaders()
        {
            Map<String, List<String>> headersMap = new TreeMap<>(String.CASE_INSENSITIVE_ORDER);
            HttpFields fields = getHttpFields();
            for(String name: fields.getFieldNamesCollection())
            {
                headersMap.put(name,fields.getValuesList(name));
            }
            return headersMap;
        }

        @Override
        public String getHost()
        {
            return WebSocketUpgradeRequest.this.getHost();
        }

        @Override
        public String getMethod()
        {
            return WebSocketUpgradeRequest.this.getMethod();
        }
    }

    private final WebSocketClient wsClient;
    private final CompletableFuture<Session> fut;
    private final Object localEndpoint;
    /** WebSocket API UpgradeRequest Facade to HttpClient HttpRequest */
    private final ClientUpgradeRequestFacade apiRequestFacade;
    private UpgradeListener upgradeListener;

    /**
     * Exists for internal use of HttpClient by WebSocketClient.
     * <p>
     * Maintained for Backward compatibility and also for JSR356 WebSocket ClientContainer use.
     *
     * @param wsClient the WebSocketClient that this request uses
     * @param httpClient the HttpClient that this request uses
     * @param request the ClientUpgradeRequest (backward compat) to base this request from
     */
    protected WebSocketUpgradeRequest(WebSocketClient wsClient, HttpClient httpClient, ClientUpgradeRequest request)
    {
        this(wsClient, httpClient,request.getRequestURI(),request.getLocalEndpoint());
        apiRequestFacade.init(request);
    }

    /**
     * Initiating a WebSocket Upgrade using HTTP/1.1
     *
     * @param wsClient the WebSocketClient that this request uses
     * @param httpClient the HttpClient that this request uses
     * @param localEndpoint the local endpoint (following Jetty WebSocket Client API rules) to use for incoming
     * WebSocket events
     * @param wsURI the WebSocket URI to connect to
     */
    public WebSocketUpgradeRequest(WebSocketClient wsClient, HttpClient httpClient, URI wsURI, Object localEndpoint)
    {
        super(httpClient,new HttpConversation(),wsURI);
        
        apiRequestFacade = new ClientUpgradeRequestFacade();

        if (!wsURI.isAbsolute())
        {
            throw new IllegalArgumentException("WebSocket URI must be an absolute URI: " + wsURI);
        }

        String scheme = wsURI.getScheme();
        if (scheme == null || !(scheme.equalsIgnoreCase("ws") || scheme.equalsIgnoreCase("wss")))
        {
            throw new IllegalArgumentException("WebSocket URI must use 'ws' or 'wss' scheme: " + wsURI);
        }

        this.wsClient = wsClient;
        try
        {
            if (!this.wsClient.isRunning())
            {
                this.wsClient.start();
            }
        }
        catch (Exception e)
        {
            throw new IllegalStateException("Unable to start WebSocketClient", e);
        }
<<<<<<< HEAD
        
        this.localEndpoint = localEndpoint;
        this.fut = new CompletableFuture<>();
=======
        this.localEndpoint = this.wsClient.getEventDriverFactory().wrap(localEndpoint);

        this.fut = new CompletableFuture<Session>();

        getConversation().setAttribute(HttpConnectionUpgrader.class.getName(), this);
>>>>>>> 71a18014
    }

    private final String genRandomKey()
    {
        byte[] bytes = new byte[16];
        ThreadLocalRandom.current().nextBytes(bytes);
        return new String(B64Code.encode(bytes));
    }

    private ExtensionFactory getExtensionFactory()
    {
        return this.wsClient.getExtensionFactory();
    }

    private SessionFactory getSessionFactory()
    {
        return this.wsClient.getSessionFactory();
    }

    private void initWebSocketHeaders()
    {
        method(HttpMethod.GET);
        version(HttpVersion.HTTP_1_1);

        // The Upgrade Headers
        header(HttpHeader.UPGRADE,"websocket");
        header(HttpHeader.CONNECTION,"Upgrade");

        // The WebSocket Headers
        header(HttpHeader.SEC_WEBSOCKET_KEY,genRandomKey());
        header(HttpHeader.SEC_WEBSOCKET_VERSION,"13");

        // (Per the hybi list): Add no-cache headers to avoid compatibility issue.
        // There are some proxies that rewrite "Connection: upgrade"
        // to "Connection: close" in the response if a request doesn't contain
        // these headers.
        header(HttpHeader.PRAGMA,"no-cache");
        header(HttpHeader.CACHE_CONTROL,"no-cache");

        // handle "Sec-WebSocket-Extensions"
        if (!apiRequestFacade.getExtensions().isEmpty())
        {
            for (ExtensionConfig ext : apiRequestFacade.getExtensions())
            {
                header(HttpHeader.SEC_WEBSOCKET_EXTENSIONS,ext.getParameterizedName());
            }
        }

        // handle "Sec-WebSocket-Protocol"
        if (!apiRequestFacade.getSubProtocols().isEmpty())
        {
            for (String protocol : apiRequestFacade.getSubProtocols())
            {
                header(HttpHeader.SEC_WEBSOCKET_SUBPROTOCOL,protocol);
            }
        }
        
        if (upgradeListener != null)
        {
            upgradeListener.onHandshakeRequest(apiRequestFacade);
        }
    }

    @Override
    public void onComplete(Result result)
    {
        if (LOG.isDebugEnabled())
        {
            LOG.debug("onComplete() - {}",result);
        }

        URI requestURI = result.getRequest().getURI();
        Response response = result.getResponse();
        int responseStatusCode = response.getStatus();
        String responseLine = responseStatusCode + " " + response.getReason();

        if (result.isFailed())
        {
            if (LOG.isDebugEnabled())
            {
                if (result.getFailure() != null)
                    LOG.debug("General Failure", result.getFailure());
                if (result.getRequestFailure() != null)
                    LOG.debug("Request Failure", result.getRequestFailure());
                if (result.getResponseFailure() != null)
                    LOG.debug("Response Failure", result.getResponseFailure());
            }

            Throwable failure = result.getFailure();
<<<<<<< HEAD
            if ( (failure instanceof java.net.SocketException) ||
                 (failure instanceof java.io.InterruptedIOException) ||
                 (failure instanceof HttpResponseException) ||
                 (failure instanceof UpgradeException) )
=======
            if ((failure instanceof java.io.IOException) || (failure instanceof UpgradeException))
>>>>>>> 71a18014
            {
                // handle as-is
                handleException(failure);
            }
            else
            {
                // wrap in UpgradeException 
                handleException(new UpgradeException(requestURI,responseStatusCode,responseLine,failure));
            }
        }

        if (responseStatusCode != HttpStatus.SWITCHING_PROTOCOLS_101)
        {
            // Failed to upgrade (other reason)
<<<<<<< HEAD
            handleException(new HttpResponseException("Not a 101 Switching Protocols Response: " + responseLine, response));
=======
            handleException(new UpgradeException(requestURI,responseStatusCode,"Failed to upgrade to websocket: Unexpected HTTP Response Status Code: " + responseLine));
>>>>>>> 71a18014
        }
    }

    private void handleException(Throwable failure)
    {
        fut.completeExceptionally(failure);
    }

    @Override
    public ContentResponse send() throws InterruptedException, TimeoutException, ExecutionException
    {
        throw new RuntimeException("Working with raw ContentResponse is invalid for WebSocket");
    }

    @Override
    public void send(final CompleteListener listener)
    {
        initWebSocketHeaders();
        super.send(listener);
    }

    public CompletableFuture<Session> sendAsync()
    {
        send(this);
        return fut;
    }

    @Override
    public void upgrade(HttpResponse response, HttpConnectionOverHTTP oldConn)
    {
        if (!this.getHeaders().get(HttpHeader.UPGRADE).equalsIgnoreCase("websocket"))
        {
            // Not my upgrade
            throw new HttpResponseException("Not WebSocket Upgrade",response);
        }

        // Check the Accept hash
        String reqKey = this.getHeaders().get(HttpHeader.SEC_WEBSOCKET_KEY);
        String expectedHash = AcceptHash.hashKey(reqKey);
        String respHash = response.getHeaders().get(HttpHeader.SEC_WEBSOCKET_ACCEPT);

        if (expectedHash.equalsIgnoreCase(respHash) == false)
        {
            throw new HttpResponseException("Invalid Sec-WebSocket-Accept hash",response);
        }
    
        ExtensionStack extensionStack = new ExtensionStack(getExtensionFactory());
        List<ExtensionConfig> extensions = new ArrayList<>();
        HttpField extField = response.getHeaders().getField(HttpHeader.SEC_WEBSOCKET_EXTENSIONS);
        if (extField != null)
        {
            String[] extValues = extField.getValues();
            if (extValues != null)
            {
                for (String extVal : extValues)
                {
                    QuotedStringTokenizer tok = new QuotedStringTokenizer(extVal,",");
                    while (tok.hasMoreTokens())
                    {
                        extensions.add(ExtensionConfig.parse(tok.nextToken()));
                    }
                }
            }
        }
        extensionStack.negotiate(extensions);
    
        // We can upgrade
        EndPoint endp = oldConn.getEndPoint();
        
        endp = configure(endp);

        WebSocketClientConnection connection = new WebSocketClientConnection(endp,wsClient.getExecutor(),wsClient.getPolicy(),
                wsClient.getBufferPool(), extensionStack);

        URI requestURI = this.getURI();

        WebSocketSession session = getSessionFactory().createSession(requestURI, localEndpoint, connection);
        wsClient.notifySessionListeners((listener -> listener.onCreated(session)));
        session.setUpgradeRequest(new ClientUpgradeRequest(this));
        session.setUpgradeResponse(new ClientUpgradeResponse(response));
        connection.addListener(session);

        // Setup Incoming Routing
        extensionStack.setNextIncoming(session);

        // Setup Outgoing Routing
        session.setOutgoingHandler(extensionStack);
        extensionStack.setNextOutgoing(connection);

        session.addManaged(extensionStack);
        session.setFuture(fut);
        wsClient.addManaged(session);
    
        if (upgradeListener != null)
        {
            upgradeListener.onHandshakeResponse(new ClientUpgradeResponse(response));
        }

        // Now swap out the connection
        endp.upgrade(connection);
    }
    
    public EndPoint configure(EndPoint endp)
    {
        return endp;
    }

    public void setUpgradeListener(UpgradeListener upgradeListener)
    {
        this.upgradeListener = upgradeListener;
    }

    private HttpFields getHttpFields()
    {
        return super.getHeaders();
    }
}<|MERGE_RESOLUTION|>--- conflicted
+++ resolved
@@ -411,17 +411,9 @@
         {
             throw new IllegalStateException("Unable to start WebSocketClient", e);
         }
-<<<<<<< HEAD
-        
         this.localEndpoint = localEndpoint;
         this.fut = new CompletableFuture<>();
-=======
-        this.localEndpoint = this.wsClient.getEventDriverFactory().wrap(localEndpoint);
-
-        this.fut = new CompletableFuture<Session>();
-
-        getConversation().setAttribute(HttpConnectionUpgrader.class.getName(), this);
->>>>>>> 71a18014
+
     }
 
     private final String genRandomKey()
@@ -511,14 +503,11 @@
             }
 
             Throwable failure = result.getFailure();
-<<<<<<< HEAD
+
             if ( (failure instanceof java.net.SocketException) ||
                  (failure instanceof java.io.InterruptedIOException) ||
                  (failure instanceof HttpResponseException) ||
                  (failure instanceof UpgradeException) )
-=======
-            if ((failure instanceof java.io.IOException) || (failure instanceof UpgradeException))
->>>>>>> 71a18014
             {
                 // handle as-is
                 handleException(failure);
@@ -533,11 +522,7 @@
         if (responseStatusCode != HttpStatus.SWITCHING_PROTOCOLS_101)
         {
             // Failed to upgrade (other reason)
-<<<<<<< HEAD
             handleException(new HttpResponseException("Not a 101 Switching Protocols Response: " + responseLine, response));
-=======
-            handleException(new UpgradeException(requestURI,responseStatusCode,"Failed to upgrade to websocket: Unexpected HTTP Response Status Code: " + responseLine));
->>>>>>> 71a18014
         }
     }
 

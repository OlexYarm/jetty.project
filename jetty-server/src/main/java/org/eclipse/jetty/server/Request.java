--- conflicted
+++ resolved
@@ -1977,13 +1977,8 @@
     {
         if (_authentication instanceof Authentication.Deferred)
         {
-<<<<<<< HEAD
-        	setAuthentication(((Authentication.Deferred)_authentication).authenticate(this,response));
+            setAuthentication(((Authentication.Deferred)_authentication).authenticate(this,response));
             return !(_authentication instanceof Authentication.ResponseSent);
-=======
-            setAuthentication(((Authentication.Deferred)_authentication).authenticate(this,response));
-            return !(_authentication instanceof Authentication.ResponseSent);        
->>>>>>> 07327cf4
         }
         response.sendError(HttpStatus.UNAUTHORIZED_401);
         return false;

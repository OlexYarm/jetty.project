//
//  ========================================================================
//  Copyright (c) 1995-2013 Mort Bay Consulting Pty. Ltd.
//  ------------------------------------------------------------------------
//  All rights reserved. This program and the accompanying materials
//  are made available under the terms of the Eclipse Public License v1.0
//  and Apache License v2.0 which accompanies this distribution.
//
//      The Eclipse Public License is available at
//      http://www.eclipse.org/legal/epl-v10.html
//
//      The Apache License v2.0 is available at
//      http://www.opensource.org/licenses/apache2.0.php
//
//  You may elect to redistribute this code under either of these licenses.
//  ========================================================================
//

package org.eclipse.jetty.server;

import java.io.IOException;
import java.nio.ByteBuffer;
import java.nio.channels.ClosedChannelException;
import java.util.concurrent.RejectedExecutionException;

import javax.servlet.ReadListener;

import org.eclipse.jetty.http.HttpGenerator;
import org.eclipse.jetty.http.HttpGenerator.ResponseInfo;
import org.eclipse.jetty.http.HttpHeader;
import org.eclipse.jetty.http.HttpHeaderValue;
import org.eclipse.jetty.http.HttpMethod;
import org.eclipse.jetty.http.HttpParser;
import org.eclipse.jetty.http.HttpStatus;
import org.eclipse.jetty.http.HttpVersion;
import org.eclipse.jetty.io.AbstractConnection;
import org.eclipse.jetty.io.ByteBufferPool;
import org.eclipse.jetty.io.Connection;
import org.eclipse.jetty.io.EndPoint;
import org.eclipse.jetty.io.EofException;
import org.eclipse.jetty.util.BlockingCallback;
import org.eclipse.jetty.util.BufferUtil;
import org.eclipse.jetty.util.Callback;
import org.eclipse.jetty.util.IteratingNestedCallback;
import org.eclipse.jetty.util.log.Log;
import org.eclipse.jetty.util.log.Logger;

/**
 * <p>A {@link Connection} that handles the HTTP protocol.</p>
 */
public class HttpConnection extends AbstractConnection implements Runnable, HttpTransport
{
    public static final String UPGRADE_CONNECTION_ATTRIBUTE = "org.eclipse.jetty.server.HttpConnection.UPGRADE";
    private static final boolean REQUEST_BUFFER_DIRECT=false;
    private static final boolean HEADER_BUFFER_DIRECT=false;
    private static final boolean CHUNK_BUFFER_DIRECT=false;
    private static final Logger LOG = Log.getLogger(HttpConnection.class);
    private static final ThreadLocal<HttpConnection> __currentConnection = new ThreadLocal<>();

    private final HttpConfiguration _config;
    private final Connector _connector;
    private final ByteBufferPool _bufferPool;
    private final HttpGenerator _generator;
    private final HttpChannelOverHttp _channel;
    private final HttpParser _parser;
    private volatile ByteBuffer _requestBuffer = null;
    private volatile ByteBuffer _chunk = null;
    private BlockingCallback _writeBlocker = new BlockingCallback();


    public static HttpConnection getCurrentConnection()
    {
        return __currentConnection.get();
    }

    protected static void setCurrentConnection(HttpConnection connection)
    {
        __currentConnection.set(connection);
    }

    public HttpConfiguration getHttpConfiguration()
    {
        return _config;
    }

    public HttpConnection(HttpConfiguration config, Connector connector, EndPoint endPoint)
    {
        // Tell AbstractConnector executeOnFillable==true because we want the same thread that
        // does the HTTP parsing to handle the request so its cache is hot
        super(endPoint, connector.getExecutor(),true);

        _config = config;
        _connector = connector;
        _bufferPool = _connector.getByteBufferPool();
        _generator = new HttpGenerator(_config.getSendServerVersion(),_config.getSendXPoweredBy());
        _channel = new HttpChannelOverHttp(connector, config, endPoint, this, new HttpInputOverHTTP(this));
        _parser = newHttpParser();
        LOG.debug("New HTTP Connection {}", this);
    }

    protected HttpParser newHttpParser()
    {
        return new HttpParser(newRequestHandler(), getHttpConfiguration().getRequestHeaderSize());
    }

    protected HttpParser.RequestHandler<ByteBuffer> newRequestHandler()
    {
        return _channel;
    }

    public Server getServer()
    {
        return _connector.getServer();
    }

    public Connector getConnector()
    {
        return _connector;
    }

    public HttpChannel<?> getHttpChannel()
    {
        return _channel;
    }

    public HttpParser getParser()
    {
        return _parser;
    }
    
    public void reset()
    {
        // If we are still expecting
        if (_channel.isExpecting100Continue())
            // close to seek EOF
            _parser.close();
<<<<<<< HEAD
        
        _channel.reset();

        if (_generator.isPersistent() && !_parser.isClosed())
=======
            if (getEndPoint().isOpen())
                fillInterested();
        }
        // else if we are persistent
        else if (_generator.isPersistent())
>>>>>>> 809c3aa4
            // reset to seek next request
            _parser.reset();
        else
        {
            // else seek EOF
            _parser.close();
<<<<<<< HEAD
        
=======
            if (getEndPoint().isOpen())
                fillInterested();
        }

>>>>>>> 809c3aa4
        _generator.reset();
        
        releaseRequestBuffer();
        if (_chunk!=null)
        {
            _bufferPool.release(_chunk);
            _chunk=null;
        }
    }


    @Override
    public int getMessagesIn()
    {
        return getHttpChannel().getRequests();
    }

    @Override
    public int getMessagesOut()
    {
        return getHttpChannel().getRequests();
    }

    void releaseRequestBuffer()
    {
        if (_requestBuffer != null && !_requestBuffer.hasRemaining())
        {
            ByteBuffer buffer=_requestBuffer;
            _requestBuffer=null;
            _bufferPool.release(buffer);
        }
    }
    
    public ByteBuffer getRequestBuffer()
    {
        if (_requestBuffer == null)
            _requestBuffer = _bufferPool.acquire(getInputBufferSize(), REQUEST_BUFFER_DIRECT);
        return _requestBuffer;
    }

    /**
     * <p>Parses and handles HTTP messages.</p>
     * <p>This method is called when this {@link Connection} is ready to read bytes from the {@link EndPoint}.
     * However, it can also be called if there is unconsumed data in the _requestBuffer, as a result of
     * resuming a suspended request when there is a pipelined request already read into the buffer.</p>
     * <p>This method fills bytes and parses them until either: EOF is filled; 0 bytes are filled;
     * the HttpChannel finishes handling; or the connection has changed.</p>
     */
    @Override
    public void onFillable()
    {
        LOG.debug("{} onFillable {}", this, _channel.getState());

        setCurrentConnection(this);
        int filled=Integer.MAX_VALUE;
        boolean suspended=false;
        try
        {
            // while not suspended and not upgraded
            while (!suspended && getEndPoint().getConnection()==this)
            {
                // Do we need some data to parse
                if (BufferUtil.isEmpty(_requestBuffer))
                {
                    // If the previous iteration filled 0 bytes or saw a close, then break here 
                    if (filled<=0)
                        break;
                        
                    // Can we fill?
                    if(getEndPoint().isInputShutdown())
                    {
                        // No pretend we read -1
                        filled=-1;
                        _parser.atEOF();
                    }
                    else
                    {
                        // Get a buffer
                        if (_requestBuffer == null)
                            _requestBuffer = _bufferPool.acquire(getInputBufferSize(), REQUEST_BUFFER_DIRECT);

                        // fill
                        filled = getEndPoint().fill(_requestBuffer);
<<<<<<< HEAD
                        if (filled==0) // Do a retry on fill 0 (optimization for SSL connections)
                            filled = getEndPoint().fill(_requestBuffer);
                        
                        // tell parser
                        if (filled < 0)
                            _parser.atEOF();
=======
                    
                    LOG.debug("{} filled {}", this, filled);

                    // If we failed to fill
                    if (filled == 0)
                    {
                        // Somebody wanted to read, we didn't so schedule another attempt
                        releaseRequestBuffer();
                        fillInterested();
                        return;
                    }
                    else if (filled < 0)
                    {
                        _parser.shutdownInput();
                        // We were only filling if fully consumed, so if we have
                        // read -1 then we have nothing to parse and thus nothing that
                        // will generate a response.  If we had a suspended request pending
                        // a response or a request waiting in the buffer, we would not be here.
                        if (getEndPoint().isOutputShutdown())
                            getEndPoint().close();
                        else
                            getEndPoint().shutdownOutput();
                        // buffer must be empty and the channel must be idle, so we can release.
                        releaseRequestBuffer();
                        return;
>>>>>>> 809c3aa4
                    }
                }
                
                // Parse the buffer
                if (_parser.parseNext(_requestBuffer==null?BufferUtil.EMPTY_BUFFER:_requestBuffer))
                {
                    // The parser returned true, which indicates the channel is ready to handle a request.
                    // Call the channel and this will either handle the request/response to completion OR,
                    // if the request suspends, the request/response will be incomplete so the outer loop will exit.
                    suspended = !_channel.handle();
                }
                
            }
        }
        catch (EofException e)
        {
            LOG.debug(e);
        }
        catch (Exception e)
        {
            if (_parser.isIdle())
                LOG.debug(e);
            else
                LOG.warn(this.toString(), e);
            close();
        }
        finally
        {                        
            setCurrentConnection(null);
            if (!suspended && getEndPoint().isOpen())
            {
                fillInterested();
            }
        }
    }
    

    @Override
    protected void onFillInterestedFailed(Throwable cause)
    {
        _parser.close();
        super.onFillInterestedFailed(cause);
    }

    @Override
    public void onOpen()
    {
        super.onOpen();
        fillInterested();
    }

    @Override
    public void run()
    {
        onFillable();
    }

    @Override
    public void send(HttpGenerator.ResponseInfo info, ByteBuffer content, boolean lastContent) throws IOException
    {
        try
        {
            if (info==null)
                new ContentCallback(content,lastContent,_writeBlocker).iterate();
            else
            {
                // If we are still expecting a 100 continues
                if (_channel.isExpecting100Continue())
                    // then we can't be persistent
                    _generator.setPersistent(false);
                new CommitCallback(info,content,lastContent,_writeBlocker).iterate();
            }
            _writeBlocker.block();
        }
        catch (ClosedChannelException e)
        {
            throw new EofException(e);
        }
        catch (IOException e)
        {
            throw e;
        }
    }

    @Override
    public void send(ResponseInfo info, ByteBuffer content, boolean lastContent, Callback callback)
    {
        if (info==null)
            new ContentCallback(content,lastContent,callback).iterate();
        else
        {
            // If we are still expecting a 100 continues
            if (_channel.isExpecting100Continue())
                // then we can't be persistent
                _generator.setPersistent(false);
            new CommitCallback(info,content,lastContent,callback).iterate();
        }
    }

    @Override
    public void send(ByteBuffer content, boolean lastContent, Callback callback)
    {
        new ContentCallback(content,lastContent,callback).iterate();
    }

    @Override
    public void completed()
    {
        // Finish consuming the request
        if (_parser.inContentState() && _generator.isPersistent() && !_channel.isExpecting100Continue())
            // Complete reading the request
            _channel.getRequest().getHttpInput().consumeAll();

        // Handle connection upgrades
        if (_channel.getResponse().getStatus() == HttpStatus.SWITCHING_PROTOCOLS_101)
        {
            Connection connection = (Connection)_channel.getRequest().getAttribute(UPGRADE_CONNECTION_ATTRIBUTE);
            if (connection != null)
            {
                LOG.debug("Upgrade from {} to {}", this, connection);
                onClose();
                getEndPoint().setConnection(connection);
                connection.onOpen();
                reset();
                return;
            }
        }

        reset();

        // if we are not called from the onfillable thread, schedule completion
        if (getCurrentConnection()!=this)
        {
            if (_parser.isStart())
            {
                // TODO ???
                // it wants to eat more
                if (_requestBuffer == null)
                {
                    fillInterested();
                }
                else if (getConnector().isStarted())
                {
                    LOG.debug("{} pipelined", this);

                    try
                    {
                        getExecutor().execute(this);
                    }
                    catch (RejectedExecutionException e)
                    {
                        if (getConnector().isStarted())
                            LOG.warn(e);
                        else
                            LOG.ignore(e);
                        getEndPoint().close();
                    }
                }
                else
                {
                    getEndPoint().close();
                }
            }
        }
    }

    private class HttpChannelOverHttp extends HttpChannel<ByteBuffer>
    {
        public HttpChannelOverHttp(Connector connector, HttpConfiguration config, EndPoint endPoint, HttpTransport transport, HttpInput<ByteBuffer> input)
        {
            super(connector,config,endPoint,transport,input);
        }
        
        @Override
        public boolean content(ByteBuffer item)
        {
            super.content(item);
            return true;
        }

        @Override
        public void badMessage(int status, String reason)
        {
            _generator.setPersistent(false);
            super.badMessage(status,reason);
        }

        @Override
        public boolean headerComplete()
        {
            boolean persistent;
            HttpVersion version = getHttpVersion();

            switch (version)
            {
                case HTTP_0_9:
                {
                    persistent = false;
                    break;
                }
                case HTTP_1_0:
                {
                    persistent = getRequest().getHttpFields().contains(HttpHeader.CONNECTION, HttpHeaderValue.KEEP_ALIVE.asString());
                    if (!persistent)
                        persistent = HttpMethod.CONNECT.is(getRequest().getMethod());
                    if (persistent)
                        getResponse().getHttpFields().add(HttpHeader.CONNECTION, HttpHeaderValue.KEEP_ALIVE);
                    break;
                }
                case HTTP_1_1:
                {
                    persistent = !getRequest().getHttpFields().contains(HttpHeader.CONNECTION, HttpHeaderValue.CLOSE.asString());
                    if (!persistent)
                        persistent = HttpMethod.CONNECT.is(getRequest().getMethod());
                    if (!persistent)
                        getResponse().getHttpFields().add(HttpHeader.CONNECTION, HttpHeaderValue.CLOSE);
                    break;
                }
                default:
                {
                    throw new IllegalStateException();
                }
            }

            if (!persistent)
                _generator.setPersistent(false);

            return super.headerComplete();
        }

        @Override
        protected void handleException(Throwable x)
        {
            _generator.setPersistent(false);
            super.handleException(x);
        }

        @Override
        public void failed()
        {
            getEndPoint().shutdownOutput();
        }
    }

    private class CommitCallback extends IteratingNestedCallback
    {
        final ByteBuffer _content;
        final boolean _lastContent;
        final ResponseInfo _info;
        ByteBuffer _header;

        CommitCallback(ResponseInfo info, ByteBuffer content, boolean last, Callback callback)
        {
            super(callback);
            _info=info;
            _content=content;
            _lastContent=last;
        }

        @Override
        public boolean process() throws Exception
        {
            ByteBuffer chunk = _chunk;
            while (true)
            {
                HttpGenerator.Result result = _generator.generateResponse(_info, _header, chunk, _content, _lastContent);
                if (LOG.isDebugEnabled())
                    LOG.debug("{} generate: {} ({},{},{})@{}",
                        this,
                        result,
                        BufferUtil.toSummaryString(_header),
                        BufferUtil.toSummaryString(_content),
                        _lastContent,
                        _generator.getState());

                switch (result)
                {
                    case NEED_HEADER:
                    {
                        if (_lastContent && _content!=null && BufferUtil.space(_content)>_config.getResponseHeaderSize() && _content.hasArray() )
                        {
                            // use spare space in content buffer for header buffer
                            int p=_content.position();
                            int l=_content.limit();
                            _content.position(l);
                            _content.limit(l+_config.getResponseHeaderSize());
                            _header=_content.slice();
                            _header.limit(0);
                            _content.position(p);
                            _content.limit(l);
                        }
                        else
                            _header = _bufferPool.acquire(_config.getResponseHeaderSize(), HEADER_BUFFER_DIRECT);
                        continue;
                    }
                    case NEED_CHUNK:
                    {
                        chunk = _chunk = _bufferPool.acquire(HttpGenerator.CHUNK_SIZE, CHUNK_BUFFER_DIRECT);
                        continue;
                    }
                    case FLUSH:
                    {
                        // Don't write the chunk or the content if this is a HEAD response
                        if (_channel.getRequest().isHead())
                        {
                            BufferUtil.clear(chunk);
                            BufferUtil.clear(_content);
                        }

                        // If we have a header
                        if (BufferUtil.hasContent(_header))
                        {
                            if (BufferUtil.hasContent(_content))
                            {
                                if (BufferUtil.hasContent(chunk))
                                    getEndPoint().write(this, _header, chunk, _content);
                                else
                                    getEndPoint().write(this, _header, _content);
                            }
                            else
                                getEndPoint().write(this, _header);
                        }
                        else if (BufferUtil.hasContent(chunk))
                        {
                            if (BufferUtil.hasContent(_content))
                                getEndPoint().write(this, chunk, _content);
                            else
                                getEndPoint().write(this, chunk);
                        }
                        else if (BufferUtil.hasContent(_content))
                        {
                            getEndPoint().write(this, _content);
                        }
                        else
                            continue;
                        return false;
                    }
                    case SHUTDOWN_OUT:
                    {
                        getEndPoint().shutdownOutput();
                        continue;
                    }
                    case DONE:
                    {
                        if (_header!=null)
                        {
                            // don't release header in spare content buffer
                            if (!_lastContent || _content==null || !_content.hasArray() || !_header.hasArray() ||  _content.array()!=_header.array())
                                _bufferPool.release(_header);
                        }
                        return true;
                    }
                    case CONTINUE:
                    {
                        break;
                    }
                    default:
                    {
                        throw new IllegalStateException("generateResponse="+result);
                    }
                }
            }
        }
    }

    private class ContentCallback extends IteratingNestedCallback
    {
        final ByteBuffer _content;
        final boolean _lastContent;

        ContentCallback(ByteBuffer content, boolean last, Callback callback)
        {
            super(callback);
            _content=content;
            _lastContent=last;
        }

        @Override
        public boolean process() throws Exception
        {
            ByteBuffer chunk = _chunk;
            while (true)
            {
                HttpGenerator.Result result = _generator.generateResponse(null, null, chunk, _content, _lastContent);
                if (LOG.isDebugEnabled())
                    LOG.debug("{} generate: {} ({},{})@{}",
                        this,
                        result,
                        BufferUtil.toSummaryString(_content),
                        _lastContent,
                        _generator.getState());

                switch (result)
                {
                    case NEED_HEADER:
                        throw new IllegalStateException();
                    case NEED_CHUNK:
                    {
                        chunk = _chunk = _bufferPool.acquire(HttpGenerator.CHUNK_SIZE, CHUNK_BUFFER_DIRECT);
                        continue;
                    }
                    case FLUSH:
                    {
                        // Don't write the chunk or the content if this is a HEAD response
                        if (_channel.getRequest().isHead())
                        {
                            BufferUtil.clear(chunk);
                            BufferUtil.clear(_content);
                            continue;
                        }
                        else if (BufferUtil.hasContent(chunk))
                        {
                            if (BufferUtil.hasContent(_content))
                                getEndPoint().write(this, chunk, _content);
                            else
                                getEndPoint().write(this, chunk);
                        }
                        else if (BufferUtil.hasContent(_content))
                        {
                            getEndPoint().write(this, _content);
                        }
                        else
                            continue;
                        return false;
                    }
                    case SHUTDOWN_OUT:
                    {
                        getEndPoint().shutdownOutput();
                        continue;
                    }
                    case DONE:
                    {
                        return true;
                    }
                    case CONTINUE:
                    {
                        break;
                    }
                    default:
                    {
                        throw new IllegalStateException("generateResponse="+result);
                    }
                }
            }
        }
    }

}<|MERGE_RESOLUTION|>--- conflicted
+++ resolved
@@ -128,47 +128,6 @@
         return _parser;
     }
     
-    public void reset()
-    {
-        // If we are still expecting
-        if (_channel.isExpecting100Continue())
-            // close to seek EOF
-            _parser.close();
-<<<<<<< HEAD
-        
-        _channel.reset();
-
-        if (_generator.isPersistent() && !_parser.isClosed())
-=======
-            if (getEndPoint().isOpen())
-                fillInterested();
-        }
-        // else if we are persistent
-        else if (_generator.isPersistent())
->>>>>>> 809c3aa4
-            // reset to seek next request
-            _parser.reset();
-        else
-        {
-            // else seek EOF
-            _parser.close();
-<<<<<<< HEAD
-        
-=======
-            if (getEndPoint().isOpen())
-                fillInterested();
-        }
-
->>>>>>> 809c3aa4
-        _generator.reset();
-        
-        releaseRequestBuffer();
-        if (_chunk!=null)
-        {
-            _bufferPool.release(_chunk);
-            _chunk=null;
-        }
-    }
 
 
     @Override
@@ -243,40 +202,12 @@
 
                         // fill
                         filled = getEndPoint().fill(_requestBuffer);
-<<<<<<< HEAD
                         if (filled==0) // Do a retry on fill 0 (optimization for SSL connections)
                             filled = getEndPoint().fill(_requestBuffer);
                         
                         // tell parser
                         if (filled < 0)
                             _parser.atEOF();
-=======
-                    
-                    LOG.debug("{} filled {}", this, filled);
-
-                    // If we failed to fill
-                    if (filled == 0)
-                    {
-                        // Somebody wanted to read, we didn't so schedule another attempt
-                        releaseRequestBuffer();
-                        fillInterested();
-                        return;
-                    }
-                    else if (filled < 0)
-                    {
-                        _parser.shutdownInput();
-                        // We were only filling if fully consumed, so if we have
-                        // read -1 then we have nothing to parse and thus nothing that
-                        // will generate a response.  If we had a suspended request pending
-                        // a response or a request waiting in the buffer, we would not be here.
-                        if (getEndPoint().isOutputShutdown())
-                            getEndPoint().close();
-                        else
-                            getEndPoint().shutdownOutput();
-                        // buffer must be empty and the channel must be idle, so we can release.
-                        releaseRequestBuffer();
-                        return;
->>>>>>> 809c3aa4
                     }
                 }
                 
@@ -385,11 +316,6 @@
     @Override
     public void completed()
     {
-        // Finish consuming the request
-        if (_parser.inContentState() && _generator.isPersistent() && !_channel.isExpecting100Continue())
-            // Complete reading the request
-            _channel.getRequest().getHttpInput().consumeAll();
-
         // Handle connection upgrades
         if (_channel.getResponse().getStatus() == HttpStatus.SWITCHING_PROTOCOLS_101)
         {
@@ -400,35 +326,58 @@
                 onClose();
                 getEndPoint().setConnection(connection);
                 connection.onOpen();
-                reset();
+                _channel.reset();
+                _parser.reset();
+                _generator.reset();
+                releaseRequestBuffer();
                 return;
             }
         }
-
-        reset();
+        
+        // Finish consuming the request
+        // If we are still expecting
+        if (_channel.isExpecting100Continue())
+            // close to seek EOF
+            _parser.close();
+        else if (_parser.inContentState() && _generator.isPersistent())
+            // Complete reading the request
+            _channel.getRequest().getHttpInput().consumeAll();
+
+        // Reset the channel, parsers and generator
+        _channel.reset();
+        if (_generator.isPersistent() && !_parser.isClosed())
+            _parser.reset();
+        else
+            _parser.close();
+        releaseRequestBuffer();
+        if (_chunk!=null)
+            _bufferPool.release(_chunk);
+        _chunk=null;
+        _generator.reset();
 
         // if we are not called from the onfillable thread, schedule completion
         if (getCurrentConnection()!=this)
         {
+            // If we are looking for the next request
             if (_parser.isStart())
             {
-                // TODO ???
-                // it wants to eat more
+                // if the buffer is empty
                 if (_requestBuffer == null)
                 {
+                    // look for more data
                     fillInterested();
                 }
-                else if (getConnector().isStarted())
-                {
-                    LOG.debug("{} pipelined", this);
-
+                // else if we are still running
+                else if (getConnector().isRunning())
+                {
+                    // Dispatched to handle a pipelined request
                     try
                     {
                         getExecutor().execute(this);
                     }
                     catch (RejectedExecutionException e)
                     {
-                        if (getConnector().isStarted())
+                        if (getConnector().isRunning())
                             LOG.warn(e);
                         else
                             LOG.ignore(e);
@@ -440,6 +389,9 @@
                     getEndPoint().close();
                 }
             }
+            // else the parser must be closed, so seek the EOF if we are still open 
+            else if (getEndPoint().isOpen())
+                fillInterested();
         }
     }
 

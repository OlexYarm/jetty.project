--- conflicted
+++ resolved
@@ -64,9 +64,6 @@
 import static org.junit.Assert.assertThat;
 import static org.junit.Assert.assertTrue;
 
-/**
- *
- */
 @RunWith(AdvancedRunner.class)
 public abstract class HttpServerTestBase extends HttpServerTestFixture
 {
@@ -223,12 +220,8 @@
             Log.getLogger(HttpConnection.class).info("expect URI is too large");
             OutputStream os = client.getOutputStream();
 
-<<<<<<< HEAD
             // Take into account the initial bytes for the HTTP method.
             byte[] buffer = new byte[5 + maxHeaderSize];
-=======
-            byte[] buffer = new byte[10 * 1024];
->>>>>>> c3670d58
             buffer[0]='G';
             buffer[1]='E';
             buffer[2]='T';

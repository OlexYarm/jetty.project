--- conflicted
+++ resolved
@@ -45,10 +45,10 @@
 
   <dependencies>
     <dependency>
-<<<<<<< HEAD
       <groupId>jakarta.transaction</groupId>
       <artifactId>jakarta.transaction-api</artifactId>
-=======
+    </dependency>
+    <dependency>
       <groupId>org.apache.derby</groupId>
       <artifactId>derby</artifactId>
       <scope>test</scope>
@@ -57,7 +57,6 @@
       <groupId>org.eclipse.jetty.toolchain</groupId>
       <artifactId>jetty-test-helper</artifactId>
       <scope>test</scope>
->>>>>>> 3a8b45d2
     </dependency>
     <dependency>
       <groupId>org.eclipse.jetty</groupId>

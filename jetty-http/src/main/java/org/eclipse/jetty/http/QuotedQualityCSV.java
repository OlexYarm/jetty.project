--- conflicted
+++ resolved
@@ -40,6 +40,20 @@
     private final static Double ZERO=new Double(0.0);
     private final static Double ONE=new Double(1.0);
     
+
+    /**
+     * Function to apply a most specific MIME encoding secondary ordering 
+     */
+    public static Function<String, Integer> MOST_SPECIFIC = new Function<String, Integer>()
+    {
+        @Override
+        public Integer apply(String s)
+        {
+            String[] elements = s.split("/");
+            return 1000000*elements.length+1000*elements[0].length()+elements[elements.length-1].length();
+        }
+    };
+    
     private final List<Double> _quality = new ArrayList<>();
     private boolean _sorted = false;
     private final Function<String, Integer> _secondaryOrdering;
@@ -50,7 +64,7 @@
      */
     public QuotedQualityCSV()
     {
-        this((s) -> s.length());
+        this((s) -> 0);
     }
 
     /* ------------------------------------------------------------ */
@@ -149,10 +163,7 @@
         _sorted=true;
 
         Double last = ZERO;
-<<<<<<< HEAD
-        int lastOrderIndex = Integer.MIN_VALUE;
-=======
->>>>>>> affeb67f
+        int lastSecondaryOrder = Integer.MIN_VALUE;
 
         for (int i = _values.size(); i-- > 0;)
         {
@@ -160,30 +171,20 @@
             Double q = _quality.get(i);
 
             int compare=last.compareTo(q);
-<<<<<<< HEAD
-            if (compare>0 || (compare==0 && _secondaryOrdering.apply(v)<lastOrderIndex))
-=======
-            if (compare > 0)
->>>>>>> affeb67f
+            if (compare>0 || (compare==0 && _secondaryOrdering.apply(v)<lastSecondaryOrder))
             {
                 _values.set(i, _values.get(i + 1));
                 _values.set(i + 1, v);
                 _quality.set(i, _quality.get(i + 1));
                 _quality.set(i + 1, q);
                 last = ZERO;
-<<<<<<< HEAD
-                lastOrderIndex=0;
-=======
->>>>>>> affeb67f
+                lastSecondaryOrder=0;
                 i = _values.size();
                 continue;
             }
 
             last=q;
-<<<<<<< HEAD
-            lastOrderIndex=_secondaryOrdering.apply(v);
-=======
->>>>>>> affeb67f
+            lastSecondaryOrder=_secondaryOrdering.apply(v);
         }
         
         int last_element=_quality.size();
